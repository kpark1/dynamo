import os
import time
import datetime
import re
import socket
import logging
import fnmatch

from common.interface.store import LocalStoreInterface
from common.interface.mysql import MySQL
from common.dataformat import Dataset, Block, File, Site, Group, DatasetReplica, BlockReplica
import common.configuration as config

logger = logging.getLogger(__name__)

class MySQLStore(LocalStoreInterface):
    """Interface to MySQL."""

    class DatabaseError(Exception):
        pass

    def __init__(self):
        super(self.__class__, self).__init__()

        self._mysql = MySQL(**config.mysqlstore.db_params)

        self.last_update = self._mysql.query('SELECT UNIX_TIMESTAMP(`last_update`) FROM `system`')[0] # MySQL displays last_update in local time, but returns the UTC timestamp

    def _do_acquire_lock(self, blocking): #override
        while True:
            # Use the system table to "software-lock" the database
            self._mysql.query('LOCK TABLES `system` WRITE')
            self._mysql.query('UPDATE `system` SET `lock_host` = %s, `lock_process` = %s WHERE `lock_host` LIKE \'\' AND `lock_process` = 0', socket.gethostname(), os.getpid())

            # Did the update go through?
            host, pid = self._mysql.query('SELECT `lock_host`, `lock_process` FROM `system`')[0]
            self._mysql.query('UNLOCK TABLES')

            if host == socket.gethostname() and pid == os.getpid():
                # The database is locked.
                break

            if blocking:
                logger.warning('Failed to lock database. Waiting 30 seconds..')
                time.sleep(30)
            else:
                logger.warning('Failed to lock database.')
                return False

        return True

    def _do_release_lock(self, force): #override
        self._mysql.query('LOCK TABLES `system` WRITE')
        if force:
            self._mysql.query('UPDATE `system` SET `lock_host` = \'\', `lock_process` = 0')
        else:
            self._mysql.query('UPDATE `system` SET `lock_host` = \'\', `lock_process` = 0 WHERE `lock_host` LIKE %s AND `lock_process` = %s', socket.gethostname(), os.getpid())

        # Did the update go through?
        host, pid = self._mysql.query('SELECT `lock_host`, `lock_process` FROM `system`')[0]
        self._mysql.query('UNLOCK TABLES')

        if host != '' or pid != 0:
            raise LocalStoreInterface.LockError('Failed to release lock from ' + socket.gethostname() + ':' + str(os.getpid()))

    def _do_make_snapshot(self, tag, clear): #override
        new_db = self._mysql.make_snapshot(tag)
        
        self._mysql.query('UPDATE `%s`.`system` SET `lock_host` = \'\', `lock_process` = 0' % new_db)

        tables = []
        if clear == LocalStoreInterface.CLEAR_ALL:
            tables = self._mysql.query('SHOW TABLES')
        elif clear == LocalStoreInterface.CLEAR_REPLICAS:
            tables = ['dataset_replicas', 'block_replicas', 'block_replica_sizes']

        for table in tables:
            if table == 'system':
                continue

            # drop the original table and copy back the format from the snapshot
            self._mysql.query('TRUNCATE TABLE `{orig}`.`{table}`'.format(orig = self._mysql.db_name(), table = table))

    def _do_remove_snapshot(self, tag, newer_than, older_than): #override
        if tag:
            self._mysql.remove_snapshot(tag = tag)
        else:
            self._mysql.remove_snapshot(newer_than = newer_than, older_than = older_than)

    def _do_list_snapshots(self, timestamp_only):
        return self._mysql.list_snapshots(timestamp_only)

    def _do_clear(self):
        tables = self._mysql.query('SHOW TABLES')
        tables.remove('system')

        for table in tables:
            # drop the original table and copy back the format from the snapshot
            self._mysql.query('TRUNCATE TABLE `{orig}`.`{table}`'.format(orig = self._mysql.db_name(), table = table))

    def _do_recover_from(self, tag): #override
        self._mysql.recover_from(tag)

    def _do_switch_snapshot(self, tag): #override
        snapshot_name = self._mysql.db_name() + '_' + tag

        self._mysql.query('USE ' + snapshot_name)

    def _do_get_last_update(self): #override
        return self._mysql.query('SELECT UNIX_TIMESTAMP(`last_update`) FROM `system`')[0]

    def _do_set_last_update(self, tm): #override
        self._mysql.query('UPDATE `system` SET `last_update` = FROM_UNIXTIME(%d)' % int(tm))

    def _do_get_site_list(self, include, exclude): #override
        # Load sites
        site_names = []

        names = self._mysql.query('SELECT `name` FROM `sites`')

        for name in names:
            if name in exclude:
                continue

            for filt in include:
                if fnmatch.fnmatch(name, filt):
                    break
            else:
                # no match
                continue

            site_names.append(name)
        
        return site_names

    def _do_load_data(self, site_filt, dataset_filt, load_blocks, load_files, load_replicas): #override
        # First set last_update
        self.last_update = self._mysql.query('SELECT UNIX_TIMESTAMP(`last_update`) FROM `system`')[0]

        if type(site_filt) is list and len(site_filt) == 0:
            return [], [], []

        # Load sites
        site_list = []

        query = 'SELECT `name`, `host`, `storage_type`+0, `backend`, `storage`, `cpu`, `status`+0 FROM `sites`'
        if type(site_filt) is str and site_filt != '*' and site_filt != '':
            query += ' WHERE `name` LIKE \'%s\'' % site_filt.replace('*', '%%')
        elif type(site_filt) is list:
            query += ' WHERE `name` IN (%s)' % (','.join('\'%s\'' % s for s in site_filt))

        for name, host, storage_type, backend, storage, cpu, status in self._mysql.query(query):
            site = Site(name, host = host, storage_type = Site.storage_type_val(storage_type), backend = backend, storage = storage, cpu = cpu, status = status)
            site_list.append(site)

        logger.info('Loaded data for %d sites.', len(site_list))

        if len(site_list) == 0:
            return [], [], []

        id_site_map = {}
        self._make_site_map(site_list, id_site_map = id_site_map)

        sites_str = ','.join(['%d' % i for i in id_site_map])

        # Load groups
        group_list = []

        for name, olname in self._mysql.query('SELECT `name`, `olevel` FROM `groups`'):
            if olname == 'Dataset':
                olevel = Dataset
            else:
                olevel = Block

            group = Group(name, olevel)
            group_list.append(group)

        logger.info('Loaded data for %d groups.', len(group_list))

        id_group_map = {}
        self._make_group_map(group_list, id_group_map = id_group_map)

<<<<<<< HEAD
#        # Load site quotas
#        quotas = self._mysql.query('SELECT `site_id`, `group_id`, `storage` FROM `quotas`')
#        for site_id, group_id, storage in quotas:
#            try:
#                site = id_site_map[site_id]
#            except KeyError:
#                continue
#
#            try:
#                group = id_group_map[group_id]
#            except KeyError:
#                continue
#
#            site.set_group_quota(group, storage)
#
#        for site in site_list:
#            for group in group_list:
#                if site.group_present(group):
#                    logger.info('Setting quota for %s on %s to %d', group.name, site.name, int(site.storage / len(group_list)))
#                    site.set_group_quota(group, int(site.storage / len(group_list)))
=======
        # Load site quotas
        quotas = self._mysql.query('SELECT q.`site_id`, p.`name`, q.`storage` FROM `quotas` AS q INNER JOIN `partitions` AS p ON p.`id` = q.`partition_id`')
        for site_id, partition_name, storage in quotas:
            try:
                site = id_site_map[site_id]
            except KeyError:
                continue

            try:
                partition = Site.partitions[partition_name]
            except KeyError:
                continue

            site.set_partition_quota(partition, storage)
>>>>>>> 3620fc8c

        # Load software versions - treat directly as tuples with id in first column
        software_version_map = {0: None}
        for vtuple in self._mysql.query('SELECT * FROM `software_versions`'):
            software_version_map[vtuple[0]] = vtuple[1:]

        # Load datasets - only load ones with replicas on selected sites if load_replicas == True
        dataset_list = []

        query = 'SELECT DISTINCT d.`name`, d.`size`, d.`num_files`, d.`status`+0, d.`on_tape`, d.`data_type`+0, d.`software_version_id`, UNIX_TIMESTAMP(d.`last_update`), d.`is_open`'
        query += ' FROM `datasets` AS d'
        conditions = []
        if load_replicas:
            query += ' INNER JOIN `dataset_replicas` AS dr ON dr.`dataset_id` = d.`id`'
            conditions.append('dr.`site_id` IN (%s)' % sites_str)
        if dataset_filt != '/*/*/*' and dataset_filt != '':
            conditions.append('d.`name` LIKE \'%s\'' % dataset_filt.replace('*', '%%'))

        if len(conditions) != 0:
            query += ' WHERE ' + (' AND '.join(conditions))

        for name, size, num_files, status, on_tape, data_type, software_version_id, last_update, is_open in self._mysql.query(query):
            dataset = Dataset(name, size = size, num_files = num_files, status = int(status), on_tape = on_tape, data_type = int(data_type), last_update = last_update, is_open = (is_open == 1))
            dataset.software_version = software_version_map[software_version_id]

            dataset_list.append(dataset)

        logger.info('Loaded data for %d datasets.', len(dataset_list))

        if len(dataset_list) == 0:
            return site_list, group_list, dataset_list

        id_dataset_map = {}

        if load_blocks or load_files or load_replicas:
            # Load blocks
            logger.info('Loading blocks.')
    
            self._make_dataset_map(dataset_list, id_dataset_map = id_dataset_map)
    
            block_id_maps = {} # {dataset_id: {block_id: block}}
    
            query = 'SELECT DISTINCT b.`id`, b.`dataset_id`, b.`name`, b.`size`, b.`num_files`, b.`is_open` FROM `blocks` AS b'
            conditions = []
            if load_replicas:
                query += ' INNER JOIN `block_replicas` AS br ON br.`block_id` = b.`id`'
                conditions.append('br.`site_id` IN (%s)' % sites_str)
            if dataset_filt != '/*/*/*' and dataset_filt != '':
                query += ' INNER JOIN `datasets` AS d ON d.`id` = b.`dataset_id`'
                conditions.append('d.`name` LIKE \'%s\'' % dataset_filt.replace('*', '%%'))
    
            if len(conditions) != 0:
                query += ' WHERE ' + (' AND '.join(conditions))
    
            query += ' ORDER BY b.`dataset_id`'
    
            num_blocks = 0
    
            start = time.time()
            results = self._mysql.query(query)
            logger.info('Query took %.1f seconds.', time.time() - start)
    
            _dataset_id = 0
            dataset = None
            for block_id, dataset_id, name, size, num_files, is_open in results:
                if dataset_id != _dataset_id:
                    try:
                        dataset = id_dataset_map[dataset_id]
                    except KeyError: # inconsistent record (orphan block)
                        continue
                       
                    block_id_map = {}
                    block_id_maps[dataset_id] = block_id_map
                    _dataset_id = dataset_id

                    dataset.blocks = []
                    dataset.size = 0
                    dataset.num_files = 0
    
                block = Block(Block.translate_name(name), dataset, size, num_files, is_open)
    
                dataset.blocks.append(block)
                dataset.size += block.size
                dataset.num_files += block.num_files

                block_id_map[block_id] = block
    
                num_blocks += 1
    
            logger.info('Loaded data for %d blocks in %.1f seconds.', num_blocks, time.time() - start)

        if load_files:
            logger.info('Loading files.')
            start = time.time()

            num_files = 0
            for dataset in dataset_list:
                self._do_load_files(dataset)
                num_files += len(dataset.files)

            logger.info('Loaded data for %d files in %.1f seconds.', num_files, time.time() - start)

        if load_replicas:
            logger.info('Loading replicas.')

            if len(id_dataset_map) == 0:
                self._make_dataset_map(dataset_list, id_dataset_map = id_dataset_map)

            sql = 'SELECT dr.`dataset_id`, dr.`site_id`, dr.`completion`, dr.`is_custodial`, UNIX_TIMESTAMP(dr.`last_block_created`),'
            sql += ' br.`block_id`, br.`group_id`, br.`is_complete`, br.`is_custodial`, brs.`size`'
            sql += ' FROM `dataset_replicas` AS dr'
            sql += ' INNER JOIN `datasets` AS d ON d.`id` = dr.`dataset_id`'
            sql += ' INNER JOIN `blocks` AS b ON b.`dataset_id` = d.`id`'
            sql += ' INNER JOIN `block_replicas` AS br ON (br.`block_id`, br.`site_id`) = (b.`id`, dr.`site_id`)'
            sql += ' LEFT JOIN `block_replica_sizes` AS brs ON (brs.`block_id`, brs.`site_id`) = (br.`block_id`, br.`site_id`)'

            conditions = ['dr.`site_id` IN (%s)' % sites_str]
            if dataset_filt != '/*/*/*' and dataset_filt != '':
                conditions.append('dr.`dataset_id` IN (%s)' % (','.join(['%d' % i for i in id_dataset_map.keys()])))

            if len(conditions) != 0:
                sql += ' WHERE ' + (' AND '.join(conditions))

            sql += ' ORDER BY dr.`dataset_id`, dr.`site_id`'

            _dataset_id = 0
            _site_id = 0
            dataset_replica = None
    
            for dataset_id, site_id, completion, is_custodial, last_block_created, block_id, group_id, is_complete, b_is_custodial, b_size in self._mysql.query(sql):
                if dataset_id != _dataset_id:
                    _dataset_id = dataset_id
                    dataset = id_dataset_map[_dataset_id]
                    dataset.replicas = []

                    block_id_map = block_id_maps[dataset_id]

                if site_id != _site_id:
                    _site_id = site_id
                    site = id_site_map[site_id]

                if dataset_replica is None or dataset != dataset_replica.dataset or site != dataset_replica.site:
                    dataset_replica = DatasetReplica(dataset, site, is_complete = (completion != 'incomplete'), is_custodial = is_custodial, last_block_created = last_block_created)

                    dataset.replicas.append(dataset_replica)
                    site.dataset_replicas.add(dataset_replica)

                block = block_id_map[block_id]

                group = id_group_map[group_id]

                block_replica = BlockReplica(block, site, group = group, is_complete = is_complete, is_custodial = b_is_custodial, size = block.size if b_size is None else b_size)

                dataset_replica.block_replicas.append(block_replica)
                site.add_block_replica(block_replica)

        # Only the list of sites, groups, and datasets are returned
        return site_list, group_list, dataset_list

    def _do_load_dataset(self, dataset_name, load_blocks, load_files):
        query = 'SELECT d.`size`, d.`num_files`, d.`status`+0, d.`on_tape`, d.`data_type`+0, s.`cycle`, s.`major`, s.`minor`, s.`suffix`, UNIX_TIMESTAMP(d.`last_update`), d.`is_open` FROM `datasets` AS d'
        query += ' LEFT JOIN `software_versions` AS s ON s.`id` = d.`software_version_id`'
        query += ' WHERE d.`name` = %s'
        result = self._mysql.query(query, dataset_name)

        if len(result) == 0:
            return None

        size, num_files, status, on_tape, data_type, s_cycle, s_major, s_minor, s_suffix, last_update, is_open = result[0]
        dataset = Dataset(dataset_name, size = size, num_files = num_files, status = int(status), on_tape = on_tape, data_type = int(data_type), last_update = last_update, is_open = (is_open == 1))
        if s_cycle is None:
            dataset.software_version = None
        else:
            dataset.software_version = (s_cycle, s_major, s_minor, s_suffix)

        if load_blocks:
            self._do_load_blocks(dataset)

        if load_files:
            self._do_load_files(dataset)

        return dataset

    def _do_load_blocks(self, dataset):
        if dataset.blocks is not None:
            # clear out the existing blocks
            for block in list(dataset.blocks):
                dataset.remove_block(block)

        dataset.blocks = None
        dataset.size = 0
        dataset.num_files = 0

        result = self._mysql.query('SELECT `id` FROM `datasets` WHERE `name` = %s', dataset.name)
        if len(result) == 0:
            return

        dataset_id = result[0]

        result = self._mysql.query('SELECT `name`, `size`, `num_files`, `is_open` FROM `blocks` WHERE `dataset_id` = %d' % dataset_id)

        dataset.blocks = []

        for name, size, num_files, is_open in result:
            dataset.blocks.append(Block(Block.translate_name(name), dataset, size, num_files, is_open == 1))
            dataset.size += size
            dataset.num_files += num_files

    def _do_load_files(self, dataset): #override
        dataset.files = set()

        query = 'SELECT `id` FROM `datasets` WHERE `name` = %s'
        results = self._mysql.query(query, dataset.name)

        if len(results) == 0:
            return

        dataset_id = results[0]

        block_map = dict((b.real_name(), b) for b in dataset.blocks)

        block_id_map = dict()
        for block_id, name in self._mysql.query('SELECT `id`, `name` FROM `blocks` WHERE `dataset_id` = %d' % dataset_id):
            try:
                block_id_map[block_id] = block_map[name]
            except KeyError:
                continue

        # Load files
        query = 'SELECT `block_id`, `name`, `size` FROM `files` WHERE `dataset_id` = %d ORDER BY `block_id`' % dataset_id

        _block_id = 0
        block = None
        for block_id, name, size in self._mysql.query(query):
            if block_id != _block_id:
                try:
                    block = block_id_map[block_id]
                except KeyError:
                    continue

                _block_id = block_id

            lfile = File.create(name, block, size)

            dataset.files.add(lfile)

    def _do_load_replica_accesses(self, sites, datasets): #override
        id_site_map = {}
        self._make_site_map(sites, id_site_map = id_site_map)
        id_dataset_map = {}
        self._make_dataset_map(datasets, id_dataset_map = id_dataset_map)

        for dataset in datasets:
            if dataset.replicas is None:
                continue

<<<<<<< HEAD
            for replica in dataset.replicas:
                replica.accesses[DatasetReplica.ACC_LOCAL].clear()
                replica.accesses[DatasetReplica.ACC_REMOTE].clear()
=======
        access_list = {}
>>>>>>> 3620fc8c

        # pick up all accesses that are less than 1 year old
        # old accesses will eb removed automatically next time the access information is saved from memory
        records = self._mysql.query('SELECT `dataset_id`, `site_id`, YEAR(`date`), MONTH(`date`), DAY(`date`), `access_type`+0, `num_accesses` FROM `dataset_accesses` WHERE `date` > DATE_SUB(NOW(), INTERVAL 2 YEAR) ORDER BY `dataset_id`, `site_id`, `date`')

        # little speedup by not repeating lookups for the same replica
        current_dataset_id = 0
        current_site_id = 0
        replica = None
        for dataset_id, site_id, year, month, day, access_type, num_accesses in records:
            if dataset_id != current_dataset_id:
                try:
                    dataset = id_dataset_map[dataset_id]
                except KeyError:
                    continue

                if dataset.replicas is None:
                    continue

                current_dataset_id = dataset_id
                replica = None
                current_site_id = 0

            if site_id != current_site_id:
                try:
                    site = id_site_map[site_id]
                except KeyError:
                    continue

                current_site_id = site_id
                replica = None

            elif replica is None:
                # this dataset-site pair is checked and no replica was found
                continue

            if replica is None:
                replica = dataset.find_replica(site)
                if replica is None:
                    # this dataset is not at the site any more
                    continue

                access_list[replica] = {}

            date = datetime.date(year, month, day)

            access_list[replica][date] = num_accesses

        last_update = self._mysql.query('SELECT UNIX_TIMESTAMP(`dataset_accesses_last_update`) FROM `system`')[0]

        logger.info('Loaded %d replica access data. Last update on %s UTC', len(records), time.strftime('%Y-%m-%d', time.gmtime(last_update)))

<<<<<<< HEAD
    def _do_load_dataset_requests(self, datasets): #override
        id_dataset_map = {}
        self._make_dataset_map(datasets, id_dataset_map = id_dataset_map)
=======
        return (last_update, access_list)
>>>>>>> 3620fc8c

    def _do_load_dataset_requests(self, datasets): #override
        id_dataset_map = {}
        self._make_dataset_map(datasets, id_dataset_map = id_dataset_map)

        # pick up requests that are less than 1 year old
        # old requests will be removed automatically next time the access information is saved from memory
        records = self._mysql.query('SELECT `dataset_id`, `id`, UNIX_TIMESTAMP(`queue_time`), UNIX_TIMESTAMP(`completion_time`), `nodes_total`, `nodes_done`, `nodes_failed`, `nodes_queued` FROM `dataset_requests` WHERE `queue_time` > DATE_SUB(NOW(), INTERVAL 1 YEAR) ORDER BY `dataset_id`, `queue_time`')

        requests = {}

        # little speedup by not repeating lookups for the same dataset
        current_dataset_id = 0
        for dataset_id, job_id, queue_time, completion_time, nodes_total, nodes_done, nodes_failed, nodes_queued in records:
            if dataset_id != current_dataset_id:
                try:
                    dataset = id_dataset_map[dataset_id]
                except KeyError:
                    continue

                current_dataset_id = dataset_id
                requests[dataset] = {}

            requests[dataset][job_id] = (queue_time, completion_time, nodes_total, nodes_done, nodes_failed, nodes_queued)

        last_update = self._mysql.query('SELECT UNIX_TIMESTAMP(`dataset_requests_last_update`) FROM `system`')[0]

        logger.info('Loaded %d dataset request data. Last update at %s UTC', len(records), time.strftime('%Y-%m-%d %H:%M:%S', time.gmtime(last_update)))

        return (last_update, requests)

    def _do_save_sites(self, sites): #override
        # insert/update sites
        logger.info('Inserting/updating %d sites.', len(sites))

        fields = ('name', 'host', 'storage_type', 'backend', 'storage', 'cpu', 'status')
        mapping = lambda s: (s.name, s.host, Site.storage_type_name(s.storage_type), s.backend, s.storage, s.cpu, s.status)

        self._mysql.insert_many('sites', fields, mapping, sites)

    def _do_save_groups(self, groups): #override
        # insert/update groups
        logger.info('Inserting/updating %d groups.', len(groups))

        self._mysql.insert_many('groups', ('name', 'olevel'), lambda g: (g.name, g.olevel.__name__), groups)

    def _do_save_datasets(self, datasets): #override
        # insert/update software versions

        version_map = {None: 0} # tuple -> id
        for vtuple in self._mysql.query('SELECT * FROM `software_versions`'):
            version_map[vtuple[1:]] = vtuple[0]

        all_versions = set([d.software_version for d in datasets])
        for v in all_versions:
            if v not in version_map:
                # id = 0 automatically generates the next id
                new_id = self._mysql.query('INSERT INTO `software_versions` VALUES %s' % str((0,) + v))
                version_map[v] = new_id

        # insert/update datasets
        logger.info('Inserting/updating %d datasets.', len(datasets))

        # first delete datasets in UNKNOWN status if there are any
        self._mysql.query('DELETE FROM `datasets` WHERE `status` = \'UNKNOWN\'')

        name_entry_map = {}
        query = 'SELECT `name`, `id`, `size`, `num_files`, `status`+0, `on_tape`, `data_type`+0, `software_version_id`, UNIX_TIMESTAMP(`last_update`), `is_open` FROM `datasets`'
        for entry in self._mysql.query(query):
            name_entry_map[entry[0]] = entry[1:]

        dataset_ids_to_delete = []
        datasets_to_update = []
        datasets_to_insert = []
<<<<<<< HEAD

        for dataset in datasets:
            try:
                dataset_id, size, num_files, status, on_tape, data_type, software_version_id, last_update, is_open = name_entry_map[dataset.name]
            except KeyError:
                if dataset.status != Dataset.STAT_UNKNOWN:
                    datasets_to_insert.append(dataset)
                continue

            if dataset.status == Dataset.STAT_UNKNOWN:
                dataset_ids_to_delete.append(dataset_id)
                continue

            if dataset.size != size or dataset.num_files != num_files or dataset.status != status or dataset.on_tape != on_tape or \
                    version_map[dataset.software_version] != software_version_id or dataset.last_update != last_update or dataset.is_open != is_open:
                datasets_to_update.append((dataset_id, dataset))

=======

        for dataset in datasets:
            try:
                dataset_id, size, num_files, status, on_tape, data_type, software_version_id, last_update, is_open = name_entry_map[dataset.name]
            except KeyError:
                if dataset.status != Dataset.STAT_UNKNOWN:
                    datasets_to_insert.append(dataset)
                continue

            if dataset.status == Dataset.STAT_UNKNOWN:
                dataset_ids_to_delete.append(dataset_id)
                continue

            if dataset.size != size or dataset.num_files != num_files or dataset.status != status or dataset.on_tape != on_tape or \
                    version_map[dataset.software_version] != software_version_id or dataset.last_update != last_update or dataset.is_open != is_open:
                datasets_to_update.append((dataset_id, dataset))

>>>>>>> 3620fc8c
        if len(dataset_ids_to_delete) != 0:
            self._mysql.delete_many('datasets', 'id', dataset_ids_to_delete)

        # clean up orphans before making insertions
        self._mysql.query('DELETE FROM `blocks` WHERE `dataset_id` NOT IN (SELECT `id` FROM `datasets`)')
        self._mysql.query('DELETE FROM `files` WHERE `dataset_id` NOT IN (SELECT `id` FROM `datasets`)')
        self._mysql.query('DELETE FROM `files` WHERE `block_id` NOT IN (SELECT `id` FROM `blocks`)')

        fields = ('id', 'name', 'size', 'num_files', 'status', 'on_tape', 'data_type', 'software_version_id', 'last_update', 'is_open')
        # MySQL expects the local time for last_update
        mapping = lambda (i, d): (
            i,
            d.name,
            d.size,
            d.num_files,
            d.status,
            d.on_tape,
            d.data_type,
            version_map[d.software_version],
            time.strftime('%Y-%m-%d %H:%M:%S', time.localtime(d.last_update)),
            1 if d.is_open else 0
        )

        # use INSERT ON DUPLICATE KEY UPDATE
        self._mysql.insert_many('datasets', fields, mapping, datasets_to_update, do_update = True)

        fields = ('name', 'size', 'num_files', 'status', 'on_tape', 'data_type', 'software_version_id', 'last_update', 'is_open')
        # MySQL expects the local time for last_update
        mapping = lambda d: (
            d.name,
            d.size,
            d.num_files,
            d.status,
            d.on_tape,
            d.data_type,
            version_map[d.software_version],
            time.strftime('%Y-%m-%d %H:%M:%S', time.localtime(d.last_update)),
            1 if d.is_open else 0
        )

        self._mysql.insert_many('datasets', fields, mapping, datasets_to_insert)
<<<<<<< HEAD

        # load the dataset ids
        dataset_id_map = {}
        self._make_dataset_map(datasets, dataset_id_map = dataset_id_map)

        # insert/update blocks and files
        logger.info('Inserting/updating blocks and files.')

        # speedup - fetch all blocks and files of updated datasets
        # if size, num_file, or is_open of a block or a file is updated, its dataset also is

        pool = [did for did, dataset in datasets_to_update if dataset.blocks is not None]
        block_entries = dict((i, []) for i in pool)

=======

        # load the dataset ids
        dataset_id_map = {}
        self._make_dataset_map(datasets, dataset_id_map = dataset_id_map)

        # insert/update blocks and files
        logger.info('Inserting/updating blocks and files.')

        # speedup - fetch all blocks and files of updated datasets
        # if size, num_file, or is_open of a block or a file is updated, its dataset also is

        pool = [did for did, dataset in datasets_to_update if dataset.blocks is not None]
        block_entries = dict((i, []) for i in pool)

>>>>>>> 3620fc8c
        _dataset_id = 0
        for entry in self._mysql.select_many('blocks', ('dataset_id', 'id', 'name', 'size', 'num_files', 'is_open'), 'dataset_id', pool, order_by = '`dataset_id`'):
            if entry[0] != _dataset_id:
                _dataset_id = entry[0]
                entry_list = block_entries[entry[0]] = []

            entry_list.append(entry[1:])

        pool = [did for did, dataset in datasets_to_update if dataset.files is not None]
        file_entries = dict((i, []) for i in pool)

        _dataset_id = 0
        for entry in self._mysql.select_many('files', ('dataset_id', 'id', 'size', 'name'), 'dataset_id', pool, order_by = '`dataset_id`'):
            if entry[0] != _dataset_id:
                _dataset_id = entry[0]
                entry_list = file_entries[entry[0]] = []

            entry_list.append(entry[1:])

        block_ids_to_delete = []
        blocks_to_update = []
        file_ids_to_delete = []
        files_to_update = []
        files_to_insert = []

        for dataset_id, dataset in datasets_to_update:
            if dataset.blocks is None:
                continue

            blocks = dict((b.real_name(), b) for b in dataset.blocks)
            block_id_map = {}

            for block_id, name, size, num_files, is_open in block_entries[dataset_id]:
                try:
                    block = blocks.pop(name)
                except KeyError:
                    block_ids_to_delete.append(block_id)
                    continue

                block_id_map[block] = block_id
        
                if size != block.size or num_files != block.num_files or is_open != block.is_open:
                    blocks_to_update.append((block_id, name, block.size, block.num_files, block.is_open))

            for name, block in blocks.items():
                block_id_map[block] = self._mysql.query('INSERT INTO `blocks` (`dataset_id`, `name`, `size`, `num_files`, `is_open`) VALUES (%s, %s, %s, %s, %s)',
                    dataset_id, name, block.size, block.num_files, block.is_open)

            if dataset.files is None:
                continue
        
            files = dict((f.fullpath(), f) for f in dataset.files)
            
            for file_id, size, name in file_entries[dataset_id]:
                try:
                    lfile = files.pop(name)
                except KeyError:
                    file_ids_to_delete.append(file_id)
                    continue
                    
                if size != lfile.size:
                    files_to_update.append((file_id, lfile.size, name))

            for name, lfile in files.items():
                files_to_insert.append((block_id_map[lfile.block], dataset_id, lfile.size, name))

        for dataset in datasets_to_insert:
            if dataset.blocks is None:
                continue

            dataset_id = dataset_id_map[dataset]

            block_id_map = {}

            for block in dataset.blocks:
                block_id_map[block] = self._mysql.query('INSERT INTO `blocks` (`dataset_id`, `name`, `size`, `num_files`, `is_open`) VALUES (%s, %s, %s, %s, %s)',
                    dataset_id, block.real_name(), block.size, block.num_files, block.is_open)

            if dataset.files is None:
                continue

            for lfile in dataset.files:
                files_to_insert.append((block_id_map[lfile.block], dataset_id, lfile.size, lfile.fullpath()))

        self._mysql.delete_many('blocks', 'id', block_ids_to_delete)
        self._mysql.delete_many('files', 'id', file_ids_to_delete)
        
        # update blocks
        fields = ('id', 'name', 'size', 'num_files', 'is_open')
        # use INSERT ON DUPLICATE KEY UPDATE query
        self._mysql.insert_many('blocks', fields, None, blocks_to_update, do_update = True)

        # update files
        fields = ('id', 'size', 'name')
        self._mysql.insert_many('files', fields, None, files_to_update, do_update = True)

        # insert files
        fields = ('block_id', 'dataset_id', 'size', 'name')
        self._mysql.insert_many('files', fields, None, files_to_insert, do_update = False)

    def _do_save_replicas(self, sites, groups, datasets): #override
        site_id_map = {}
        self._make_site_map(sites, site_id_map = site_id_map)
        group_id_map = {}
        self._make_group_map(groups, group_id_map = group_id_map)
        dataset_id_map = {}
        self._make_dataset_map(datasets, dataset_id_map = dataset_id_map)

        # insert/update dataset replicas
        logger.info('Inserting/updating dataset replicas.')

        if self._mysql.table_exists('dataset_replicas_new'):
            self._mysql.query('DROP TABLE `dataset_replicas_new`')

        self._mysql.query('CREATE TABLE `dataset_replicas_new` LIKE `dataset_replicas`')

        fields = ('dataset_id', 'site_id', 'completion', 'is_custodial', 'last_block_created')
        mapping = lambda r: (dataset_id_map[r.dataset], site_id_map[r.site], 'partial' if r.is_partial() else ('full' if r.is_complete else 'incomplete'), r.is_custodial, time.strftime('%Y-%m-%d %H:%M:%S', time.localtime(r.last_block_created)))

        all_replicas = []
        for dataset in datasets:
<<<<<<< HEAD
            if dataset.replicas is not None:
=======
            if dataset.status != Dataset.STAT_UNKNOWN and dataset.replicas is not None:
>>>>>>> 3620fc8c
                all_replicas.extend(dataset.replicas)

        self._mysql.insert_many('dataset_replicas_new', fields, mapping, all_replicas, do_update = False)

        self._mysql.query('RENAME TABLE `dataset_replicas` TO `dataset_replicas_old`')
        self._mysql.query('RENAME TABLE `dataset_replicas_new` TO `dataset_replicas`')
        self._mysql.query('DROP TABLE `dataset_replicas_old`')

        # insert/update block replicas
        logger.info('Inserting/updating block replicas.')

        # assuming block name is unique
        block_name_to_id = {}
        for block_id, block_name in self._mysql.query('SELECT DISTINCT b.`id`, b.`name` FROM `blocks` AS b INNER JOIN `dataset_replicas` AS dr ON dr.`dataset_id` = b.`dataset_id`'):
            block_name_to_id[Block.translate_name(block_name)] = block_id

        all_replicas = []
        replica_sizes = []
        for dataset in datasets:
<<<<<<< HEAD
            if dataset.replicas is None:
=======
            if dataset.status == Dataset.STAT_UNKNOWN or dataset.replicas is None:
>>>>>>> 3620fc8c
                continue

            for replica in dataset.replicas:
                site_id = site_id_map[replica.site]
                for block_replica in replica.block_replicas:
                    block_id = block_name_to_id[block_replica.block.name]

                    all_replicas.append((block_id, site_id, group_id_map[block_replica.group], block_replica.is_complete, block_replica.is_custodial))
                    if not block_replica.is_complete:
                        replica_sizes.append((block_id, site_id, block_replica.size))

        if self._mysql.table_exists('block_replicas_new'):
            self._mysql.query('DROP TABLE `block_replicas_new`')

        self._mysql.query('CREATE TABLE `block_replicas_new` LIKE `block_replicas`')

        fields = ('block_id', 'site_id', 'group_id', 'is_complete', 'is_custodial')
        self._mysql.insert_many('block_replicas_new', fields, None, all_replicas, do_update = False)

        self._mysql.query('RENAME TABLE `block_replicas` TO `block_replicas_old`')
        self._mysql.query('RENAME TABLE `block_replicas_new` TO `block_replicas`')
        self._mysql.query('DROP TABLE `block_replicas_old`')

        if self._mysql.table_exists('block_replica_sizes_new'):
            self._mysql.query('DROP TABLE `block_replica_sizes_new`')

        self._mysql.query('CREATE TABLE `block_replica_sizes_new` LIKE `block_replica_sizes`')

        fields = ('block_id', 'site_id', 'size')
        self._mysql.insert_many('block_replica_sizes_new', fields, None, replica_sizes, do_update = False)

        self._mysql.query('RENAME TABLE `block_replica_sizes` TO `block_replica_sizes_old`')
        self._mysql.query('RENAME TABLE `block_replica_sizes_new` TO `block_replica_sizes`')
        self._mysql.query('DROP TABLE `block_replica_sizes_old`')

<<<<<<< HEAD
    def _do_save_replica_accesses(self, all_replicas): #override
        site_id_map = {}
        self._make_site_map(set(r.site for r in all_replicas), site_id_map = site_id_map)
        dataset_id_map = {}
        self._make_dataset_map(set(r.dataset for r in all_replicas), dataset_id_map = dataset_id_map)

        if self._mysql.table_exists('dataset_accesses_new'):
            self._mysql.query('DROP TABLE `dataset_accesses_new`')
=======
    def _do_save_replica_accesses(self, access_list): #override
        replicas = access_list.keys()
>>>>>>> 3620fc8c

        site_id_map = {}
        self._make_site_map(list(set(r.site for r in replicas)), site_id_map = site_id_map)
        dataset_id_map = {}
        self._make_dataset_map(list(set(r.dataset for r in replicas)), dataset_id_map = dataset_id_map)

        fields = ('dataset_id', 'site_id', 'date', 'access_type', 'num_accesses', 'cputime')

        data = []
        for replica, replica_access_list in access_list.items():
            dataset_id = dataset_id_map[replica.dataset]
            site_id = site_id_map[replica.site]

<<<<<<< HEAD
            # instead of inserting by datasets or by sites, collect all access information into a single list
            all_accesses = []
            for replica in all_replicas:
                dataset_id = dataset_id_map[replica.dataset]
                site_id = site_id_map[replica.site]
                for date, access in replica.accesses[acc].items():
                    all_accesses.append((dataset_id, site_id, date, access))
=======
            for date, (num_accesses, cputime) in replica_access_list.items():
                data.append((dataset_id, site_id, date.strftime('%Y-%m-%d'), 'local', num_accesses, cputime))
>>>>>>> 3620fc8c

        self._mysql.insert_many('dataset_accesses', fields, None, data, do_update = True)

        # remove old entries
        self._mysql.query('DELETE FROM `dataset_accesses` WHERE `date` < DATE_SUB(NOW(), INTERVAL 2 YEAR)')
        self._mysql.query('UPDATE `system` SET `dataset_accesses_last_update` = NOW()')

<<<<<<< HEAD
    def _do_save_dataset_requests(self, datasets): #override
        dataset_id_map = {}
        self._make_dataset_map(datasets, dataset_id_map = dataset_id_map)

        all_requests = []
        for dataset in datasets:
            for request in dataset.requests:
                all_requests.append((dataset, request))
            
        if self._mysql.table_exists('dataset_requests_new'):
            self._mysql.query('DROP TABLE `dataset_requests_new`')

        self._mysql.query('CREATE TABLE `dataset_requests_new` LIKE `dataset_requests`')

        fields = ('id', 'dataset_id', 'queue_time', 'completion_time', 'nodes_total', 'nodes_done', 'nodes_failed', 'nodes_queued')
        mapping = lambda (d, r): (
            r.job_id,
            dataset_id_map[d],
            time.strftime('%Y-%m-%d %H:%M:%S', time.localtime(r.queue_time)),
            time.strftime('%Y-%m-%d %H:%M:%S', time.localtime(r.completion_time)) if r.completion_time > 0 else '0000-00-00 00:00:00',
            r.nodes_total,
            r.nodes_done,
            r.nodes_failed,
            r.nodes_queued
        )

        self._mysql.insert_many('dataset_requests_new', fields, mapping, all_requests, do_update = False)

        self._mysql.query('RENAME TABLE `dataset_requests` TO `dataset_requests_old`')
        self._mysql.query('RENAME TABLE `dataset_requests_new` TO `dataset_requests`')
        self._mysql.query('DROP TABLE `dataset_requests_old`')
=======
    def _do_save_dataset_requests(self, request_list): #override
        datasets = request_list.keys()

        dataset_id_map = {}
        self._make_dataset_map(datasets, dataset_id_map = dataset_id_map)

        fields = ('id', 'dataset_id', 'queue_time', 'completion_time', 'nodes_total', 'nodes_done', 'nodes_failed', 'nodes_queued')
>>>>>>> 3620fc8c

        data = []
        for dataset, dataset_request_list in request_list.items():
            dataset_id = dataset_id_map[dataset],

            for job_id, (queue_time, completion_time, nodes_total, nodes_done, nodes_failed, nodes_queued) in dataset_request_list.items():
                data.append((
                    job_id,
                    dataset_id,
                    time.strftime('%Y-%m-%d %H:%M:%S', time.localtime(queue_time)),
                    time.strftime('%Y-%m-%d %H:%M:%S', time.localtime(completion_time)) if completion_time > 0 else '0000-00-00 00:00:00',
                    nodes_total,
                    nodes_done,
                    nodes_failed,
                    nodes_queued
                ))

        self._mysql.insert_many('dataset_requests', fields, None, data, do_update = True)

        self._mysql.query('DELETE FROM `dataset_requests` WHERE `queue_time` < DATE_SUB(NOW(), INTERVAL 1 YEAR)')
        self._mysql.query('UPDATE `system` SET `dataset_requests_last_update` = NOW()')

    def _do_add_datasetreplicas(self, replicas): #override
        site_id_map = {}
<<<<<<< HEAD
        self._make_site_map(set(r.site for r in replicas), site_id_map = site_id_map)
        group_id_map = {}
        self._make_group_map(set(r.group for r in replicas), group_id_map = group_id_map)
        dataset_id_map = {}
        self._make_dataset_map(set(r.dataset for r in replicas), dataset_id_map = dataset_id_map)
=======
        self._make_site_map(list(set(r.site for r in replicas)), site_id_map = site_id_map)
        groups = set()
        for replica in replicas:
            groups.update(block_replica.group for block_replica in replica.block_replicas)
        group_id_map = {}
        self._make_group_map(list(groups), group_id_map = group_id_map)
        dataset_id_map = {}
        self._make_dataset_map(list(set(r.dataset for r in replicas)), dataset_id_map = dataset_id_map)
>>>>>>> 3620fc8c

        # insert/update dataset replicas
        logger.info('Inserting/updating %d dataset replicas.', len(replicas))

        fields = ('dataset_id', 'site_id', 'completion', 'is_custodial', 'last_block_created')
        mapping = lambda r: (dataset_id_map[r.dataset], site_id_map[r.site], 'partial' if r.is_partial() else ('full' if r.is_complete else 'incomplete'), r.is_custodial, time.strftime('%Y-%m-%d %H:%M:%S', time.localtime(r.last_block_created)))

        self._mysql.insert_many('dataset_replicas', fields, mapping, replicas)

        # insert/update block replicas
        all_replicas = []
        replica_sizes = []

        for replica in replicas:
            dataset_id = dataset_id_map[replica.dataset]
            site_id = site_id_map[replica.site]
            
            block_ids = {}
            for name_str, block_id in self._mysql.query('SELECT `name`, `id` FROM `blocks` WHERE `dataset_id` = %s', dataset_id):
                block_ids[Block.translate_name(name_str)] = block_id

            # add the block replicas on this site to block_replicas together with SQL ID
            for block_replica in replica.block_replicas:
                block_id = block_ids[block_replica.block.name]

                all_replicas.append((block_id, site_id, group_id_map[block_replica.group], block_replica.is_complete, block_replica.is_custodial))
                if not block_replica.is_complete:
                    replica_sizes.append((block_id, site_id, block_replica.size))

        fields = ('block_id', 'site_id', 'group_id', 'is_complete', 'is_custodial')
        self._mysql.insert_many('block_replicas', fields, None, all_replicas)

        fields = ('block_id', 'site_id', 'size')
        self._mysql.insert_many('block_replica_sizes', fields, None, replica_sizes)

    def _do_add_blockreplicas(self, replicas): #override
        site_id_map = {}
<<<<<<< HEAD
        self._make_site_map(set(r.site for r in replicas), site_id_map = site_id_map)
        group_id_map = {}
        self._make_group_map(set(r.group for r in replicas), group_id_map = group_id_map)
        dataset_id_map = {}
        self._make_dataset_map(set(r.dataset for r in replicas), dataset_id_map = dataset_id_map)
=======
        self._make_site_map(list(set(r.site for r in replicas)), site_id_map = site_id_map)
        group_id_map = {}
        self._make_group_map(list(set(r.group for r in replicas)), group_id_map = group_id_map)
        dataset_id_map = {}
        self._make_dataset_map(list(set(r.block.dataset for r in replicas)), dataset_id_map = dataset_id_map)
>>>>>>> 3620fc8c

        all_replicas = []
        replica_sizes = []

        for replica in replicas:
<<<<<<< HEAD
            dataset_id = datasets_id_map[replica.block.dataset]
=======
            dataset_id = dataset_id_map[replica.block.dataset]
>>>>>>> 3620fc8c
            site_id = site_id_map[replica.site]
            
            block_ids = {}
            for name_str, block_id in self._mysql.query('SELECT `name`, `id` FROM `blocks` WHERE `dataset_id` = %s', dataset_id):
                block_ids[Block.translate_name(name_str)] = block_id

            block_id = block_ids[replica.block.name]

            all_replicas.append((block_id, site_id, group_id_map[replica.group], replica.is_complete, replica.is_custodial))
            if not replica.is_complete:
                replica_sizes.append((block_id, site_id, replica.size))

        fields = ('block_id', 'site_id', 'group_id', 'is_complete', 'is_custodial')
        self._mysql.insert_many('block_replicas', fields, None, all_replicas)

        fields = ('block_id', 'site_id', 'size')
        self._mysql.insert_many('block_replica_sizes', fields, None, replica_sizes)

    def _do_delete_dataset(self, dataset): #override
        """
        Delete everything related to this dataset
        """
        try:
            dataset_id = self._mysql.query('SELECT `id` FROM `datasets` WHERE `name` LIKE %s', dataset.name)[0]
        except IndexError:
            return

        self._mysql.query('DELETE FROM br USING `block_replicas` AS br INNER JOIN `blocks` AS b ON b.`id` = br.`block_id` WHERE b.`dataset_id` = %s', dataset_id)
        self._mysql.query('DELETE FROM brs USING `block_replica_sizes` AS brs INNER JOIN `blocks` AS b ON b.`id` = brs.`block_id` WHERE b.`dataset_id` = %s', dataset_id)
        self._mysql.query('DELETE FROM `blocks` WHERE `dataset_id` = %s', dataset_id)
        self._mysql.query('DELETE FROM `dataset_replicas` WHERE `dataset_id` = %s', dataset_id)
        self._mysql.query('DELETE FROM `datasets` WHERE `id` = %s', dataset_id)

    def _do_delete_datasets(self, datasets): #override
        """
        Delete everything related to the datasets
        """
        dataset_ids = self._mysql.select_many('datasets', 'id', 'name', [d.name for d in datasets])

        ids_str = ','.join(['%d' % i for i in dataset_ids])

        self._mysql.query('DELETE FROM br USING `block_replicas` AS br INNER JOIN `blocks` AS b ON b.`id` = br.`block_id` WHERE b.`dataset_id` IN (%s)' % ids_str)
        self._mysql.query('DELETE FROM brs USING `block_replica_sizes` AS brs INNER JOIN `blocks` AS b ON b.`id` = brs.`block_id` WHERE b.`dataset_id` IN (%s)' % ids_str)
        self._mysql.query('DELETE FROM `blocks` WHERE `dataset_id` IN (%s)' % ids_str)
        self._mysql.query('DELETE FROM `dataset_replicas` WHERE `dataset_id` IN (%s)' % ids_str)
        self._mysql.query('DELETE FROM `datasets` WHERE `id` IN (%s)' % ids_str)

    def _do_delete_block(self, block): #override
        query = 'SELECT b.`id` FROM `blocks` AS b INNER JOIN `datasets` AS d ON d.`id` = b.`dataset_id`'
        query += ' WHERE b.`name` LIKE %s AND d.`name` LIKE %s'

        try:
            block_id = self._mysql.query(query, block.real_name(), block.dataset.name)[0]
        except IndexError:
            return

        self._mysql.query('DELETE FROM `block_replicas` WHERE `block_id` = %s', block_id)
        self._mysql.query('DELETE FROM `block_replica_sizes` WHERE `block_id` = %s', block_id)
        self._mysql.query('DELETE FROM `blocks` WHERE `id` = %s', block_id)

    def _do_delete_datasetreplicas(self, site, datasets, delete_blockreplicas): #override
        site_id = self._mysql.query('SELECT `id` FROM `sites` WHERE `name` LIKE %s', site.name)[0]

        dataset_ids = self._mysql.select_many('datasets', 'id', 'name', [d.name for d in datasets])

        self._mysql.delete_in('dataset_replicas', 'dataset_id', dataset_ids, additional_conditions = ['site_id = %d' % site_id])

        if delete_blockreplicas:
            ids_str = ','.join(['%d' % i for i in dataset_ids])
            self._mysql.query('DELETE FROM br USING `block_replicas` AS br INNER JOIN `blocks` AS b ON b.`id` = br.`block_id` WHERE b.`dataset_id` IN (%s) AND br.`site_id` = %d' % (ids_str, site_id))
            self._mysql.query('DELETE FROM brs USING `block_replica_sizes` AS brs INNER JOIN `blocks` AS b ON b.`id` = brs.`block_id` WHERE b.`dataset_id` IN (%s) AND brs.`site_id` = %d' % (ids_str, site_id))

    def _do_delete_blockreplicas(self, replica_list): #override
        # Mass block replica deletion typically happens for a few sites and a few datasets.
        # Fetch site id first to avoid a long query.

        sites = list(set([r.site for r in replica_list])) # list of unique sites
        datasets = list(set([r.block.dataset for r in replica_list])) # list of unique sites

        site_names = ','.join(['\'%s\'' % s.name for s in sites])
        dataset_names = ','.join(['\'%s\'' % d.name for d in datasets])

        site_ids = {}
        dataset_ids = {}

        sql = 'SELECT `name`, `id` FROM `sites` WHERE `name` IN ({names})'
        result = self._mysql.query(sql.format(names = site_names))
        for site_name, site_id in result:
            site = next(s for s in sites if s.name == site_name)
            site_ids[site] = site_id

        sql = 'SELECT `name`, `id` FROM `datasets` WHERE `name` IN ({names})'
        result = self._mysql.query(sql.format(names = dataset_names))
        for dataset_name, dataset_id in result:
            dataset = next(d for d in datasets if d.name == dataset_name)
            dataset_ids[dataset] = dataset_id

        for site, site_id in site_ids.items():
            replicas_on_site = [r for r in replica_list if r.site == site]
            ids_str = ','.join(['%d' % dataset_ids[r.block.dataset] for r in replicas_on_site])

            sql = 'DELETE FROM br USING `block_replicas` AS br'
            sql += ' INNER JOIN `blocks` AS b ON b.`id` = br.`block_id`'
            sql += ' WHERE br.`site_id` = %d AND b.`dataset_id` IN (%s)' % (site_id, ids_str)

            self._mysql.query(sql)

            sql = 'DELETE FROM brs USING `block_replica_sizes` AS brs'
            sql += ' INNER JOIN `blocks` AS b ON b.`id` = brs.`block_id`'
            sql += ' WHERE brs.`site_id` = %d AND b.`dataset_id` IN (%s)' % (site_id, ids_str)

            self._mysql.query(sql)

    def _do_set_dataset_status(self, dataset_name, status_str): #override
        self._mysql.query('UPDATE `datasets` SET `status` = %s WHERE `name` LIKE %s', status_str, dataset_name)

    def _make_site_map(self, sites, site_id_map = None, id_site_map = None):
        self._make_map('sites', sites, site_id_map, id_site_map)
<<<<<<< HEAD

    def _make_group_map(self, groups, group_id_map = None, id_group_map = None):
        self._make_map('groups', groups, group_id_map, id_group_map)
        if group_id_map is not None:
            group_id_map[None] = 0
        if id_group_map is not None:
            id_group_map[0] = None

    def _make_dataset_map(self, datasets, dataset_id_map = None, id_dataset_map = None):
        self._make_map('datasets', datasets, dataset_id_map, id_dataset_map, tmp_join = (len(datasets) < 1000))

    def _make_map(self, table, objects, object_id_map, id_object_map, tmp_join = False):
        logger.debug('make_map %s (%d) obejcts', table, len(objects))

        if len(objects) == 0:
            return

        if tmp_join:
            tmp_table = '%s_map_tmp' % table
            if self._mysql.table_exists(tmp_table):
                self._mysql.query('DROP TABLE `%s`' % tmp_table)

            self._mysql.query('CREATE TABLE `%s` (`name` varchar(512) CHARACTER SET latin1 COLLATE latin1_general_cs NOT NULL, PRIMARY KEY (`name`)) ENGINE=MyISAM DEFAULT CHARSET=latin1' % tmp_table)
            obj_names = [(obj.name,) for obj in objects]
            self._mysql.insert_many(tmp_table, ('name',), None, obj_names)

            name_to_id = dict(self._mysql.query('SELECT t1.`name`, t1.`id` FROM `%s` AS t1 INNER JOIN `%s` AS t2 ON t2.`name` = t1.`name`' % (table, tmp_table)))

            self._mysql.query('DROP TABLE `%s`' % tmp_table)

=======

    def _make_group_map(self, groups, group_id_map = None, id_group_map = None):
        self._make_map('groups', groups, group_id_map, id_group_map)
        if group_id_map is not None:
            group_id_map[None] = 0
        if id_group_map is not None:
            id_group_map[0] = None

    def _make_dataset_map(self, datasets, dataset_id_map = None, id_dataset_map = None):
        self._make_map('datasets', datasets, dataset_id_map, id_dataset_map, tmp_join = (len(datasets) < 1000))

    def _make_map(self, table, objects, object_id_map, id_object_map, tmp_join = False):
        logger.debug('make_map %s (%d) obejcts', table, len(objects))

        if len(objects) == 0:
            return

        if tmp_join:
            tmp_table = '%s_map_tmp' % table
            if self._mysql.table_exists(tmp_table):
                self._mysql.query('DROP TABLE `%s`' % tmp_table)

            self._mysql.query('CREATE TABLE `%s` (`name` varchar(512) CHARACTER SET latin1 COLLATE latin1_general_cs NOT NULL, PRIMARY KEY (`name`)) ENGINE=MyISAM DEFAULT CHARSET=latin1' % tmp_table)
            obj_names = [(obj.name,) for obj in objects]
            self._mysql.insert_many(tmp_table, ('name',), None, obj_names)

            name_to_id = dict(self._mysql.query('SELECT t1.`name`, t1.`id` FROM `%s` AS t1 INNER JOIN `%s` AS t2 ON t2.`name` = t1.`name`' % (table, tmp_table)))

            self._mysql.query('DROP TABLE `%s`' % tmp_table)

>>>>>>> 3620fc8c
        else:
            name_to_id = dict(self._mysql.query('SELECT `name`, `id` FROM `%s`' % table))

        for obj in objects:
            try:
                obj_id = name_to_id[obj.name]
            except KeyError:
                continue

            if object_id_map is not None:
                object_id_map[obj] = obj_id
            if id_object_map is not None:
                id_object_map[obj_id] = obj<|MERGE_RESOLUTION|>--- conflicted
+++ resolved
@@ -180,28 +180,6 @@
         id_group_map = {}
         self._make_group_map(group_list, id_group_map = id_group_map)
 
-<<<<<<< HEAD
-#        # Load site quotas
-#        quotas = self._mysql.query('SELECT `site_id`, `group_id`, `storage` FROM `quotas`')
-#        for site_id, group_id, storage in quotas:
-#            try:
-#                site = id_site_map[site_id]
-#            except KeyError:
-#                continue
-#
-#            try:
-#                group = id_group_map[group_id]
-#            except KeyError:
-#                continue
-#
-#            site.set_group_quota(group, storage)
-#
-#        for site in site_list:
-#            for group in group_list:
-#                if site.group_present(group):
-#                    logger.info('Setting quota for %s on %s to %d', group.name, site.name, int(site.storage / len(group_list)))
-#                    site.set_group_quota(group, int(site.storage / len(group_list)))
-=======
         # Load site quotas
         quotas = self._mysql.query('SELECT q.`site_id`, p.`name`, q.`storage` FROM `quotas` AS q INNER JOIN `partitions` AS p ON p.`id` = q.`partition_id`')
         for site_id, partition_name, storage in quotas:
@@ -216,7 +194,6 @@
                 continue
 
             site.set_partition_quota(partition, storage)
->>>>>>> 3620fc8c
 
         # Load software versions - treat directly as tuples with id in first column
         software_version_map = {0: None}
@@ -473,13 +450,7 @@
             if dataset.replicas is None:
                 continue
 
-<<<<<<< HEAD
-            for replica in dataset.replicas:
-                replica.accesses[DatasetReplica.ACC_LOCAL].clear()
-                replica.accesses[DatasetReplica.ACC_REMOTE].clear()
-=======
         access_list = {}
->>>>>>> 3620fc8c
 
         # pick up all accesses that are less than 1 year old
         # old accesses will eb removed automatically next time the access information is saved from memory
@@ -532,13 +503,7 @@
 
         logger.info('Loaded %d replica access data. Last update on %s UTC', len(records), time.strftime('%Y-%m-%d', time.gmtime(last_update)))
 
-<<<<<<< HEAD
-    def _do_load_dataset_requests(self, datasets): #override
-        id_dataset_map = {}
-        self._make_dataset_map(datasets, id_dataset_map = id_dataset_map)
-=======
         return (last_update, access_list)
->>>>>>> 3620fc8c
 
     def _do_load_dataset_requests(self, datasets): #override
         id_dataset_map = {}
@@ -613,7 +578,6 @@
         dataset_ids_to_delete = []
         datasets_to_update = []
         datasets_to_insert = []
-<<<<<<< HEAD
 
         for dataset in datasets:
             try:
@@ -631,25 +595,6 @@
                     version_map[dataset.software_version] != software_version_id or dataset.last_update != last_update or dataset.is_open != is_open:
                 datasets_to_update.append((dataset_id, dataset))
 
-=======
-
-        for dataset in datasets:
-            try:
-                dataset_id, size, num_files, status, on_tape, data_type, software_version_id, last_update, is_open = name_entry_map[dataset.name]
-            except KeyError:
-                if dataset.status != Dataset.STAT_UNKNOWN:
-                    datasets_to_insert.append(dataset)
-                continue
-
-            if dataset.status == Dataset.STAT_UNKNOWN:
-                dataset_ids_to_delete.append(dataset_id)
-                continue
-
-            if dataset.size != size or dataset.num_files != num_files or dataset.status != status or dataset.on_tape != on_tape or \
-                    version_map[dataset.software_version] != software_version_id or dataset.last_update != last_update or dataset.is_open != is_open:
-                datasets_to_update.append((dataset_id, dataset))
-
->>>>>>> 3620fc8c
         if len(dataset_ids_to_delete) != 0:
             self._mysql.delete_many('datasets', 'id', dataset_ids_to_delete)
 
@@ -691,7 +636,6 @@
         )
 
         self._mysql.insert_many('datasets', fields, mapping, datasets_to_insert)
-<<<<<<< HEAD
 
         # load the dataset ids
         dataset_id_map = {}
@@ -706,22 +650,6 @@
         pool = [did for did, dataset in datasets_to_update if dataset.blocks is not None]
         block_entries = dict((i, []) for i in pool)
 
-=======
-
-        # load the dataset ids
-        dataset_id_map = {}
-        self._make_dataset_map(datasets, dataset_id_map = dataset_id_map)
-
-        # insert/update blocks and files
-        logger.info('Inserting/updating blocks and files.')
-
-        # speedup - fetch all blocks and files of updated datasets
-        # if size, num_file, or is_open of a block or a file is updated, its dataset also is
-
-        pool = [did for did, dataset in datasets_to_update if dataset.blocks is not None]
-        block_entries = dict((i, []) for i in pool)
-
->>>>>>> 3620fc8c
         _dataset_id = 0
         for entry in self._mysql.select_many('blocks', ('dataset_id', 'id', 'name', 'size', 'num_files', 'is_open'), 'dataset_id', pool, order_by = '`dataset_id`'):
             if entry[0] != _dataset_id:
@@ -843,11 +771,7 @@
 
         all_replicas = []
         for dataset in datasets:
-<<<<<<< HEAD
-            if dataset.replicas is not None:
-=======
             if dataset.status != Dataset.STAT_UNKNOWN and dataset.replicas is not None:
->>>>>>> 3620fc8c
                 all_replicas.extend(dataset.replicas)
 
         self._mysql.insert_many('dataset_replicas_new', fields, mapping, all_replicas, do_update = False)
@@ -867,11 +791,7 @@
         all_replicas = []
         replica_sizes = []
         for dataset in datasets:
-<<<<<<< HEAD
-            if dataset.replicas is None:
-=======
             if dataset.status == Dataset.STAT_UNKNOWN or dataset.replicas is None:
->>>>>>> 3620fc8c
                 continue
 
             for replica in dataset.replicas:
@@ -907,19 +827,8 @@
         self._mysql.query('RENAME TABLE `block_replica_sizes_new` TO `block_replica_sizes`')
         self._mysql.query('DROP TABLE `block_replica_sizes_old`')
 
-<<<<<<< HEAD
-    def _do_save_replica_accesses(self, all_replicas): #override
-        site_id_map = {}
-        self._make_site_map(set(r.site for r in all_replicas), site_id_map = site_id_map)
-        dataset_id_map = {}
-        self._make_dataset_map(set(r.dataset for r in all_replicas), dataset_id_map = dataset_id_map)
-
-        if self._mysql.table_exists('dataset_accesses_new'):
-            self._mysql.query('DROP TABLE `dataset_accesses_new`')
-=======
     def _do_save_replica_accesses(self, access_list): #override
         replicas = access_list.keys()
->>>>>>> 3620fc8c
 
         site_id_map = {}
         self._make_site_map(list(set(r.site for r in replicas)), site_id_map = site_id_map)
@@ -933,18 +842,8 @@
             dataset_id = dataset_id_map[replica.dataset]
             site_id = site_id_map[replica.site]
 
-<<<<<<< HEAD
-            # instead of inserting by datasets or by sites, collect all access information into a single list
-            all_accesses = []
-            for replica in all_replicas:
-                dataset_id = dataset_id_map[replica.dataset]
-                site_id = site_id_map[replica.site]
-                for date, access in replica.accesses[acc].items():
-                    all_accesses.append((dataset_id, site_id, date, access))
-=======
             for date, (num_accesses, cputime) in replica_access_list.items():
                 data.append((dataset_id, site_id, date.strftime('%Y-%m-%d'), 'local', num_accesses, cputime))
->>>>>>> 3620fc8c
 
         self._mysql.insert_many('dataset_accesses', fields, None, data, do_update = True)
 
@@ -952,47 +851,13 @@
         self._mysql.query('DELETE FROM `dataset_accesses` WHERE `date` < DATE_SUB(NOW(), INTERVAL 2 YEAR)')
         self._mysql.query('UPDATE `system` SET `dataset_accesses_last_update` = NOW()')
 
-<<<<<<< HEAD
-    def _do_save_dataset_requests(self, datasets): #override
+    def _do_save_dataset_requests(self, request_list): #override
+        datasets = request_list.keys()
+
         dataset_id_map = {}
         self._make_dataset_map(datasets, dataset_id_map = dataset_id_map)
 
-        all_requests = []
-        for dataset in datasets:
-            for request in dataset.requests:
-                all_requests.append((dataset, request))
-            
-        if self._mysql.table_exists('dataset_requests_new'):
-            self._mysql.query('DROP TABLE `dataset_requests_new`')
-
-        self._mysql.query('CREATE TABLE `dataset_requests_new` LIKE `dataset_requests`')
-
         fields = ('id', 'dataset_id', 'queue_time', 'completion_time', 'nodes_total', 'nodes_done', 'nodes_failed', 'nodes_queued')
-        mapping = lambda (d, r): (
-            r.job_id,
-            dataset_id_map[d],
-            time.strftime('%Y-%m-%d %H:%M:%S', time.localtime(r.queue_time)),
-            time.strftime('%Y-%m-%d %H:%M:%S', time.localtime(r.completion_time)) if r.completion_time > 0 else '0000-00-00 00:00:00',
-            r.nodes_total,
-            r.nodes_done,
-            r.nodes_failed,
-            r.nodes_queued
-        )
-
-        self._mysql.insert_many('dataset_requests_new', fields, mapping, all_requests, do_update = False)
-
-        self._mysql.query('RENAME TABLE `dataset_requests` TO `dataset_requests_old`')
-        self._mysql.query('RENAME TABLE `dataset_requests_new` TO `dataset_requests`')
-        self._mysql.query('DROP TABLE `dataset_requests_old`')
-=======
-    def _do_save_dataset_requests(self, request_list): #override
-        datasets = request_list.keys()
-
-        dataset_id_map = {}
-        self._make_dataset_map(datasets, dataset_id_map = dataset_id_map)
-
-        fields = ('id', 'dataset_id', 'queue_time', 'completion_time', 'nodes_total', 'nodes_done', 'nodes_failed', 'nodes_queued')
->>>>>>> 3620fc8c
 
         data = []
         for dataset, dataset_request_list in request_list.items():
@@ -1017,13 +882,6 @@
 
     def _do_add_datasetreplicas(self, replicas): #override
         site_id_map = {}
-<<<<<<< HEAD
-        self._make_site_map(set(r.site for r in replicas), site_id_map = site_id_map)
-        group_id_map = {}
-        self._make_group_map(set(r.group for r in replicas), group_id_map = group_id_map)
-        dataset_id_map = {}
-        self._make_dataset_map(set(r.dataset for r in replicas), dataset_id_map = dataset_id_map)
-=======
         self._make_site_map(list(set(r.site for r in replicas)), site_id_map = site_id_map)
         groups = set()
         for replica in replicas:
@@ -1032,8 +890,6 @@
         self._make_group_map(list(groups), group_id_map = group_id_map)
         dataset_id_map = {}
         self._make_dataset_map(list(set(r.dataset for r in replicas)), dataset_id_map = dataset_id_map)
->>>>>>> 3620fc8c
-
         # insert/update dataset replicas
         logger.info('Inserting/updating %d dataset replicas.', len(replicas))
 
@@ -1070,29 +926,16 @@
 
     def _do_add_blockreplicas(self, replicas): #override
         site_id_map = {}
-<<<<<<< HEAD
-        self._make_site_map(set(r.site for r in replicas), site_id_map = site_id_map)
-        group_id_map = {}
-        self._make_group_map(set(r.group for r in replicas), group_id_map = group_id_map)
-        dataset_id_map = {}
-        self._make_dataset_map(set(r.dataset for r in replicas), dataset_id_map = dataset_id_map)
-=======
         self._make_site_map(list(set(r.site for r in replicas)), site_id_map = site_id_map)
         group_id_map = {}
         self._make_group_map(list(set(r.group for r in replicas)), group_id_map = group_id_map)
         dataset_id_map = {}
         self._make_dataset_map(list(set(r.block.dataset for r in replicas)), dataset_id_map = dataset_id_map)
->>>>>>> 3620fc8c
-
         all_replicas = []
         replica_sizes = []
 
         for replica in replicas:
-<<<<<<< HEAD
-            dataset_id = datasets_id_map[replica.block.dataset]
-=======
             dataset_id = dataset_id_map[replica.block.dataset]
->>>>>>> 3620fc8c
             site_id = site_id_map[replica.site]
             
             block_ids = {}
@@ -1211,7 +1054,6 @@
 
     def _make_site_map(self, sites, site_id_map = None, id_site_map = None):
         self._make_map('sites', sites, site_id_map, id_site_map)
-<<<<<<< HEAD
 
     def _make_group_map(self, groups, group_id_map = None, id_group_map = None):
         self._make_map('groups', groups, group_id_map, id_group_map)
@@ -1242,38 +1084,6 @@
 
             self._mysql.query('DROP TABLE `%s`' % tmp_table)
 
-=======
-
-    def _make_group_map(self, groups, group_id_map = None, id_group_map = None):
-        self._make_map('groups', groups, group_id_map, id_group_map)
-        if group_id_map is not None:
-            group_id_map[None] = 0
-        if id_group_map is not None:
-            id_group_map[0] = None
-
-    def _make_dataset_map(self, datasets, dataset_id_map = None, id_dataset_map = None):
-        self._make_map('datasets', datasets, dataset_id_map, id_dataset_map, tmp_join = (len(datasets) < 1000))
-
-    def _make_map(self, table, objects, object_id_map, id_object_map, tmp_join = False):
-        logger.debug('make_map %s (%d) obejcts', table, len(objects))
-
-        if len(objects) == 0:
-            return
-
-        if tmp_join:
-            tmp_table = '%s_map_tmp' % table
-            if self._mysql.table_exists(tmp_table):
-                self._mysql.query('DROP TABLE `%s`' % tmp_table)
-
-            self._mysql.query('CREATE TABLE `%s` (`name` varchar(512) CHARACTER SET latin1 COLLATE latin1_general_cs NOT NULL, PRIMARY KEY (`name`)) ENGINE=MyISAM DEFAULT CHARSET=latin1' % tmp_table)
-            obj_names = [(obj.name,) for obj in objects]
-            self._mysql.insert_many(tmp_table, ('name',), None, obj_names)
-
-            name_to_id = dict(self._mysql.query('SELECT t1.`name`, t1.`id` FROM `%s` AS t1 INNER JOIN `%s` AS t2 ON t2.`name` = t1.`name`' % (table, tmp_table)))
-
-            self._mysql.query('DROP TABLE `%s`' % tmp_table)
-
->>>>>>> 3620fc8c
         else:
             name_to_id = dict(self._mysql.query('SELECT `name`, `id` FROM `%s`' % table))
 
