import logging
import time
import datetime
import threading
import pprint

from common.interface.access import AccessHistory
from common.interface.webservice import RESTService, GET, POST
import common.configuration as config
from common.misc import parallel_exec

logger = logging.getLogger(__name__)

class PopDB(AccessHistory):
    """
    Interface to CMS Popularity DB. This is intended as a plugin to the DemandManager.
    """

    def __init__(self, url_base = config.popdb.url_base):
        super(self.__class__, self).__init__()

<<<<<<< HEAD
        self._popdb_interface = RESTService(url_base)
        print url_base

    def get_local_accesses(self, site, date): #override
        if site.name.startswith('T0'):
            return []
        elif site.name.startswith('T1') and site.name.count('_') > 2:
            nameparts = site.name.split('_')
            sitename = '_'.join(nameparts[:3])
            service = 'popularity/DSStatInTimeWindow/' # wtf
        elif site.name == 'T2_CH_CERN':
            sitename = site.name
            service = 'xrdpopularity/DSStatInTimeWindow'
        else:
            sitename = site.name
            service = 'popularity/DSStatInTimeWindow/'

        datestr = date.strftime('%Y-%m-%d')
        result = self._make_request(service, ['sitename=' + sitename, 'tstart=' + datestr, 'tstop=' + datestr])

        accesses = []

        for ds_entry in result:
            access = DatasetReplica.Access(int(ds_entry['NACC']), float(ds_entry['TOTCPU']))
            accesses.append((ds_entry['COLLNAME'], access))

        return accesses
=======
        self._popdb_interface = RESTService(url_base, use_cache = True)

    def update(self, inventory): #override
        records = inventory.store.load_replica_accesses(inventory.sites.values(), inventory.datasets.values())
        self._last_update = records[0]
        full_access_list = records[1]

        start_time = max(self._last_update, (time.time() - 3600 * 24 * config.popdb.max_back_query))
        logger.info('Updating dataset access info from %s to %s', time.strftime('%Y-%m-%d', time.gmtime(start_time)), time.strftime('%Y-%m-%d', time.gmtime()))

        lock = threading.Lock()
        access_list = {}

        def query_popdb(site, date):
            if site.name.startswith('T0'):
                return []
            elif site.name.startswith('T1') and site.name.count('_') > 2:
                nameparts = site.name.split('_')
                sitename = '_'.join(nameparts[:3])
                service = 'popularity/DSStatInTimeWindow/' # wtf
            elif site.name == 'T2_CH_CERN':
                sitename = site.name
                service = 'xrdpopularity/DSStatInTimeWindow'
            else:
                sitename = site.name
                service = 'popularity/DSStatInTimeWindow/'
    
            datestr = date.strftime('%Y-%m-%d')
            result = self._make_request(service, ['sitename=' + sitename, 'tstart=' + datestr, 'tstop=' + datestr])
            
            with lock:
                for ds_entry in result:
                    try:
                        dataset = inventory.datasets[ds_entry['COLLNAME']]
                    except KeyError:
                        continue

                    if dataset.replicas is None:
                        continue

                    replica = dataset.find_replica(site)
                    if replica is None:
                        continue

                    if replica not in full_access_list:
                        full_access_list[replica] = {}

                    if replica not in access_list:
                        access_list[replica] = {}

                    full_access_list[replica][date] = int(ds_entry['NACC'])
                    access_list[replica][date] = (int(ds_entry['NACC']), float(ds_entry['TOTCPU']))

        utctoday = datetime.date(*time.gmtime()[:3])

        sitedates = []
        for site in inventory.sites.values():
            date = datetime.date(*time.gmtime(start_time)[:3])
            while date <= utctoday: # get records up to today
                sitedates.append((site, date))
                date += datetime.timedelta(1) # one day

        parallel_exec(query_popdb, sitedates)

        inventory.store.save_replica_accesses(access_list)

        self._last_update = time.time()

        self._compute(full_access_list)
>>>>>>> 3620fc8c

    def get_xrootd_accesses(self, site, date): #override                                                     
        service = 'xrdpopularity/DSStatInTimeWindow'
        datestr = date.strftime('%Y-%m-%d')
        result = self._make_request(service, ['sitename=' + sitename, 
                                              'tstart=' + datestr, 'tstop=' + datestr])
        accesses = []
        for ds_entry in result:
            access = DatasetReplica.Access(int(ds_entry['NACC']), float(ds_entry['TOTCPU']))
            accesses.append((ds_entry['COLLNAME'], access))
            
        return accesses

    def _make_request(self, resource, options = [], method = GET, format = 'url'):
        """
        Make a single popdb request call. Returns the result json interpreted as a python dict.
        """

        resp = self._popdb_interface.make_request(resource, options = options, method = method, format = format)
        #print resp

        result = resp['DATA']
        del resp

        if logger.getEffectiveLevel() == logging.DEBUG:
            logger.debug(pprint.pformat(result))

        return result


if __name__== '__main__':
    import sys
    from argparse import ArgumentParser
    from common.dataformat import Site

    parser = ArgumentParser(description = 'PopDB interface')

    parser.add_argument('command', metavar = 'COMMAND', help = 'Command to execute. (dsstat sitename=* tstart=* tstop=*)')
    parser.add_argument('options', metavar = 'EXPR', nargs = '*', default = [], help = 'Option string as passed to PopDB.')

    args = parser.parse_args()
    sys.argv = []

    popdb = PopDB()

    if args.command == 'dsstat':
        service = 'xrdpopularity'
        for opt in args.options:
            if 'sitename=' in opt:
                sitename = opt[opt.find('=') + 1:]
                if sitename == 'T2_CH_CERN':
                    service = 'xrdpopularity'

        result = popdb._make_request(service + '/DSStatInTimeWindow', args.options)

    pprint.pprint(result)<|MERGE_RESOLUTION|>--- conflicted
+++ resolved
@@ -19,35 +19,6 @@
     def __init__(self, url_base = config.popdb.url_base):
         super(self.__class__, self).__init__()
 
-<<<<<<< HEAD
-        self._popdb_interface = RESTService(url_base)
-        print url_base
-
-    def get_local_accesses(self, site, date): #override
-        if site.name.startswith('T0'):
-            return []
-        elif site.name.startswith('T1') and site.name.count('_') > 2:
-            nameparts = site.name.split('_')
-            sitename = '_'.join(nameparts[:3])
-            service = 'popularity/DSStatInTimeWindow/' # wtf
-        elif site.name == 'T2_CH_CERN':
-            sitename = site.name
-            service = 'xrdpopularity/DSStatInTimeWindow'
-        else:
-            sitename = site.name
-            service = 'popularity/DSStatInTimeWindow/'
-
-        datestr = date.strftime('%Y-%m-%d')
-        result = self._make_request(service, ['sitename=' + sitename, 'tstart=' + datestr, 'tstop=' + datestr])
-
-        accesses = []
-
-        for ds_entry in result:
-            access = DatasetReplica.Access(int(ds_entry['NACC']), float(ds_entry['TOTCPU']))
-            accesses.append((ds_entry['COLLNAME'], access))
-
-        return accesses
-=======
         self._popdb_interface = RESTService(url_base, use_cache = True)
 
     def update(self, inventory): #override
@@ -117,7 +88,6 @@
         self._last_update = time.time()
 
         self._compute(full_access_list)
->>>>>>> 3620fc8c
 
     def get_xrootd_accesses(self, site, date): #override                                                     
         service = 'xrdpopularity/DSStatInTimeWindow'
