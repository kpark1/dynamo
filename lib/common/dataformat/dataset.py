--- conflicted
+++ resolved
@@ -96,11 +96,7 @@
 
         # by removing the dataset replicas, the block replicas should become deletable (site->blockrep link is cut)
         self.replicas = None
-<<<<<<< HEAD
-        self.demand = None
-=======
         self.demand = {}
->>>>>>> 3620fc8c
         self.files = None
         self.blocks = None
 
