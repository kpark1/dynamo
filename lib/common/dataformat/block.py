import collections
from site import Site

# Block and BlockReplica implemented as tuples to reduce memory footprint
Block = collections.namedtuple('Block', ['name', 'dataset', 'size', 'num_files', 'is_open'])

def _Block_translate_name(name_str):
    # block name format: [8]-[4]-[4]-[4]-[12] where [n] is an n-digit hex.
    return int(name_str.replace('-', ''), 16)

def _Block_notranslate_name(name_str):
    return name_str

def _Block___str__(self):
    return 'Block %s#%s (size=%d, num_files=%d, is_open=%s)' % (self.dataset.name, self.real_name(), self.size, self.num_files, self.is_open)

def _Block_real_name(self):
    full_string = hex(self.name).replace('0x', '')[:-1] # last character is 'L'
    if len(full_string) < 32:
        full_string = '0' * (32 - len(full_string)) + full_string

    return full_string[:8] + '-' + full_string[8:12] + '-' + full_string[12:16] + '-' + full_string[16:20] + '-' + full_string[20:]

<<<<<<< HEAD
def _Block_original_name(self):
    return self.name

def _Block_find_replica(self, site):
    try:
        if type(site) is Site:
            return next(r for r in self.replicas if r.site == site)
        else:
            return next(r for r in self.replicas if r.site.name == site)

    except StopIteration:
        return None

=======
>>>>>>> 46ed1b2a
def _Block_clone(self, **kwd):
    return Block(
        self.name,
        self.dataset if 'dataset' not in kwd else kwd['dataset'],
        self.size if 'size' not in kwd else kwd['size'],
        self.num_files if 'num_files' not in kwd else kwd['num_files'],
        self.is_open if 'is_open' not in kwd else kwd['is_open']
    )

#Block.translate_name = staticmethod(_Block_translate_name)
Block.translate_name = staticmethod(_Block_notranslate_name) 
Block.__str__ = _Block___str__
<<<<<<< HEAD
#Block.real_name = _Block_real_name
Block.real_name = _Block_original_name  
Block.find_replica = _Block_find_replica
=======
Block.real_name = _Block_real_name
>>>>>>> 46ed1b2a
Block.clone = _Block_clone<|MERGE_RESOLUTION|>--- conflicted
+++ resolved
@@ -1,5 +1,4 @@
 import collections
-from site import Site
 
 # Block and BlockReplica implemented as tuples to reduce memory footprint
 Block = collections.namedtuple('Block', ['name', 'dataset', 'size', 'num_files', 'is_open'])
@@ -21,22 +20,9 @@
 
     return full_string[:8] + '-' + full_string[8:12] + '-' + full_string[12:16] + '-' + full_string[16:20] + '-' + full_string[20:]
 
-<<<<<<< HEAD
 def _Block_original_name(self):
     return self.name
 
-def _Block_find_replica(self, site):
-    try:
-        if type(site) is Site:
-            return next(r for r in self.replicas if r.site == site)
-        else:
-            return next(r for r in self.replicas if r.site.name == site)
-
-    except StopIteration:
-        return None
-
-=======
->>>>>>> 46ed1b2a
 def _Block_clone(self, **kwd):
     return Block(
         self.name,
@@ -49,11 +35,6 @@
 #Block.translate_name = staticmethod(_Block_translate_name)
 Block.translate_name = staticmethod(_Block_notranslate_name) 
 Block.__str__ = _Block___str__
-<<<<<<< HEAD
 #Block.real_name = _Block_real_name
 Block.real_name = _Block_original_name  
-Block.find_replica = _Block_find_replica
-=======
-Block.real_name = _Block_real_name
->>>>>>> 46ed1b2a
 Block.clone = _Block_clone