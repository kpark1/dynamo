--- conflicted
+++ resolved
@@ -47,12 +47,8 @@
     def save_record(self, run_number, history, copy_list): # override
         history.save_dataset_popularity(run_number, self._datasets)
 
-<<<<<<< HEAD
+
 plugins['Popularity'] = PopularityHandler()
 
 if __name__ == '__main__':
-    pass
-=======
-
-plugins['Popularity'] = PopularityHandler()
->>>>>>> 46ed1b2a
+    pass