--- conflicted
+++ resolved
@@ -29,56 +29,10 @@
 
         logger.info('Dealer run for %s starting at %s', policy.partition.name, time.strftime('%Y-%m-%d %H:%M:%S'))
 
-<<<<<<< HEAD
-        try:
-            #self.demand_manager.update(self.inventory_manager, accesses = False, requests = True, locks = False)
-            self.inventory_manager.site_source.set_site_status(self.inventory_manager.sites) # update site status regardless of inventory updates
-    
-            policy = self.policies[partition]
-    
-            run_number = self.history.new_copy_run(partition.name, policy.version, is_test = is_test, comment = comment)
-    
-            # update site and dataset lists
-            # take a snapshot of site status
-            self.history.save_sites(run_number, self.inventory_manager)
-            self.history.save_datasets(run_number, self.inventory_manager)
-            # take snapshots of quotas if updated
-            quotas = dict((site, site.partition_quota(partition)) for site in self.inventory_manager.sites.values())
-            self.history.save_quotas(run_number, quotas)
-   
-            logger.info('Identifying target sites.')
-    
-            # Ask each site if it should be considered as a copy destination.
-            target_sites = set()
-            for site in self.inventory_manager.sites.values():
-                if site.partition_quota(partition) != 0. and site.status == Site.STAT_READY and site.active == Site.ACT_AVAILABLE and policy.target_site_def(site):
-                    target_sites.add(site)
-    
-            pending_volumes = collections.defaultdict(float)
-            # TODO get input from transfer monitor and update the pending volumes
-    
-            # all datasets that the policy considers
-            requests = policy.collect_requests(self.inventory_manager)
-
-            items = self.prioritize(requests)
-    
-            copy_list = self.determine_copies(target_sites, items, policy, pending_volumes)
-
-            policy.record(run_number, self.history, copy_list)
-    
-            logger.info('Committing copy.')
-            self.commit_copies(run_number, policy, copy_list, is_test, comment, auto_approval)
-    
-            self.history.close_copy_run(run_number)
-
-        finally:
-            pass
-=======
         if not comment:
             comment = 'Dynamo -- Automatic replication request'
             if policy.partition.name != 'Global':
                 comment += ' for %s partition.' % policy.partition.name
->>>>>>> 3620fc8c
 
         self.demand_manager.update(self.inventory_manager, policy.used_demand_plugins)
         self.inventory_manager.site_source.set_site_status(self.inventory_manager.sites) # update site status regardless of inventory updates
@@ -96,80 +50,12 @@
         pending_volumes = collections.defaultdict(float)
         # TODO get input from transfer monitor and update the pending volumes
 
-<<<<<<< HEAD
-    def determine_copies(self, sites, items, policy, pending_volumes):
-        """
-        Algorithm:
-        1. Compute a time-weighted sum of number of requests for the last three days.
-        2. Decide the sites least-occupied by analysis activities.
-        3. Copy datasets with number of requests > available replicas to empty sites.
-
-        @param sites  List of site objects
-        @param items  ([datasets], [blocks], [files]) where each list element can be the object or (object, destination_site)
-        @param policy Dealer policy
-        @param pending_volumes Volumes pending transfer
-        """
-        
-        copy_list = dict([(site, []) for site in sites]) # site -> [new_replica]
-=======
         logger.info('Collecting copy proposals.')
->>>>>>> 3620fc8c
 
         # Prioritized lists of datasets, blocks, and files
         # Plugins can specify the destination sites too - but is not passed the list of target sites to keep things simpler
         requests = policy.collect_requests(self.inventory_manager)
 
-<<<<<<< HEAD
-        def compute_site_business(site):
-            business = 0.
-            return business
-
-        # request-weighted, cpu-normalized number of running jobs at sites
-        site_business = {}
-        site_occupancy = {}
-        quota = {}
-        for site in sites:
-            # At the moment we don't have the information of exactly how many jobs are running at each site.
-            # Assume fair share of jobs among sites: (Nreq * Nfile) * (site_capability / sum_{site}(capability))
-            # jobs at each site. Normalize this by the capability at each site.
-            site_business[site] = compute_site_business(site)
-            quota[site] = site.partition_quota(policy.partition)
-            site_occupancy[site] = site.storage_occupancy(policy.partition, physical = False)
-
-        # now go through datasets
-        for entry in datasets:
-            if type(entry) is tuple:
-                dataset, destination_site = entry
-            else:
-                dataset = entry
-                destination_site = None
-
-            dataset_size = dataset.size * 1.e-12/quota[site]
-
-            if destination_site is None:
-                sorted_sites = sorted(site_business.items(), key = lambda (s, n): n) 
-                #sorted from emptiest to busiest
-                try:
-                    destination_site = next(dest for dest, njob in sorted_sites if \
-                        site_occupancy[dest] + dataset_size < quota[dest] and \
-                        dest.find_dataset_replica(dataset) is None
-                    )
-    
-                except StopIteration:
-                    logger.warning('%s has no copy destination.', dataset.name)
-                    break
-            else:
-                occup = site.storage_occupancy(policy.partition, physical = False)
-                limit = dealer_config.target_site_occupancy * dealer_config.overflow_factor
-                if (occup + dataset_size) > limit:
-                    continue
-
-            logger.info('Copying %s to %s', dataset.name, destination_site.name)
-            new_replica = self.inventory_manager.add_dataset_to_site(dataset, 
-                                                                     destination_site, 
-                                                                     policy.group)
-            copy_list[destination_site].append(new_replica)
-=======
         logger.info('Determining the list of transfers to make.')
 
         # Ask each site if it should be considered as a copy destination.
@@ -208,17 +94,8 @@
         """
 
         quotas = dict((site, site.partition_quota(partition)) for site in self.inventory_manager.sites.values())
->>>>>>> 3620fc8c
-
         copy_list = dict([(site, []) for site in target_sites]) # site -> [new_replica]
 
-<<<<<<< HEAD
-            if occ > dealer_config.target_site_occupancy * dealer_config.overflow_factor or \
-                    pending_volumes[destination_site] > dealer_config.max_copy_per_site:
-                # this site should get no more copies
-                site_business.pop(destination_site,'None')
-                site_occupancy.pop(destination_site,'None')
-=======
         site_occupancy = {}
         for site in target_sites:
             # At the moment we don't have the information of exactly how many jobs are running at each site, so we are simply sorting the sites by occupancy.
@@ -228,7 +105,6 @@
         for request in requests:
             if type(request) is tuple:
                 candidates.append(request)
->>>>>>> 3620fc8c
             else:
                 candidates.append((request, None))
 
@@ -257,95 +133,6 @@
                 find_replica_at = lambda s: s.find_dataset_replica(dataset)
                 make_new_replica_at = lambda s: self.inventory_manager.add_dataset_to_site(dataset, s, group, blocks = items)
 
-<<<<<<< HEAD
-            # check if we should stop copying
-            if min(pending_volumes.values()) > dealer_config.max_copy_per_site:
-                logger.warning('All sites have exceeded copy volume target. No more copies will be made.')
-                break
-
-            if sum(pending_volumes.values()) > dealer_config.max_copy_total:
-                logger.warning('Total copy volume has exceeded the limit. No more copies will be made.')
-                break
-
-        # now go through blocks
-        for entry in blocks:
-            if type(entry) is tuple:
-                block, destination_site = entry
-            else:
-                block = entry
-                destination_site = None
-
-            block_size = block.size * 1.e-12
-            block_name = block.real_name()
-
-            if destination_site is None:
-                sorted_sites = sorted(site_business.items(), key = lambda (s, n): n) #sorted from emptiest to busiest
-
-                try:
-                    destination_site = next(dest for dest, njob in sorted_sites if \
-                        site_occupancy[dest] + block_size < quota[dest] and \
-                        dest.find_block_replica(block) is None
-                    )
-    
-                except StopIteration:
-                    logger.warning('%s#%s has no copy destination.', block.dataset.name, block_name)
-                    break
-
-            logger.info('Copying %s#%s to %s', block.dataset.name, block_name, destination_site.name)
-
-            new_replica = self.inventory_manager.add_block_to_site(block, destination_site, policy.group)
-
-            copy_list[destination_site].append(new_replica)
-
-            # recompute site properties
-            pending_volumes[destination_site] += block_size
-            occ = site.storage_occupancy(policy.partition, physical = False)
-
-            if occ > dealer_config.target_site_occupancy * dealer_config.overflow_factor or \
-                    pending_volumes[destination_site] < dealer_config.max_copy_per_site:
-                # this site should get no more copies
-                site_business.pop(destination_site)
-                site_occupancy.pop(destination_site)
-            else:
-                site_occupancy[destination_site] = occ
-
-            for replica in block.dataset.replicas:
-                site = replica.site
-                if site in site_business:
-                    site_business[site] = compute_site_business(site)
-
-            # check if we should stop copying
-            if min(pending_volumes.values()) > dealer_config.max_copy_per_site:
-                logger.warning('All sites have exceeded copy volume target. No more copies will be made.')
-                break
-
-            if sum(pending_volumes.values()) > dealer_config.max_copy_total:
-                logger.warning('Total copy volume has exceeded the limit. No more copies will be made.')
-                break
-
-        # now go through files
-        for entry in files:
-            if type(entry) is tuple:
-                lfile, destination_site = entry
-            else:
-                lfile = entry
-                destination_site = None
-
-            file_size = lfile.size * 1.e-12
-
-            if destination_site is None:
-                sorted_sites = sorted(site_business.items(), key = lambda (s, n): n) #sorted from emptiest to busiest
-    
-                try:
-                    destination_site = next(dest for dest, njob in sorted_sites if \
-                        site_occupancy[dest] + file_size < quota[dest] and \
-                        dest.find_dataset_replica(dataset) is None
-                    )
-    
-                except StopIteration:
-                    logger.warning('%s has no copy destination.', lfile.fullpath())
-                    break
-=======
             else:
                 logger.warning('Invalid request found. Skipping.')
                 continue
@@ -373,7 +160,6 @@
                 if find_replica_at(destination) is not None:
                     logger.info('%s is already at %s', item_name, destination.name)
                     continue
->>>>>>> 3620fc8c
 
             logger.info('Copying %s to %s', item_name, destination.name)
 
