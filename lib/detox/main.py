--- conflicted
+++ resolved
@@ -384,27 +384,16 @@
                 # all sites where delete candidates are
                 candidate_sites = set(r.site for r in delete_candidates.iterkeys())
 
-<<<<<<< HEAD
-                    # fraction of protected data at each candidate site
-                    protected_fraction = dict((s, 0. if quotas[s] > 0 else 1.) for s in candidate_sites)
-=======
                 # fraction of protected data at each candidate site
                 protected_fraction = dict((s, 0. if quotas[s] > 0. else 1.) for s in candidate_sites)
->>>>>>> 7e280b40
 
                 for replica, matches in protected.iteritems():
                     if replica.site not in protected_fraction:
                         continue
 
-<<<<<<< HEAD
-                        quota = quotas[replica.site]
-                        if quota <= 0:
-                            continue
-=======
                     quota = quotas[replica.site]
                     if quota <= 0.:
                         continue
->>>>>>> 7e280b40
 
                     for condition_id, block_replicas in matches.iteritems():
                         protected_fraction[replica.site] += sum(r.size for r in block_replicas) / quota
@@ -433,17 +422,8 @@
 
                     continue
 
-<<<<<<< HEAD
-                    if self.policy.iterative_deletion:
-                        quota = quotas[site]
-    
-                        # have we deleted more than allowed in a single iteration?
-                        if quota > 0 and deleted_volume / quota > self.deletion_per_iteration:
-                            break
-=======
                 if self.policy.iterative_deletion:
                     quota = quotas[site]
->>>>>>> 7e280b40
 
                     # have we deleted more than allowed in a single iteration?
                     if quota > 0. and deleted_volume / quota > self.deletion_per_iteration:
