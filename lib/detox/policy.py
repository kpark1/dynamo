import re
import fnmatch
import logging
import collections
import subprocess

import detox.variables as variables
from detox.condition import ReplicaCondition, SiteCondition

logger = logging.getLogger(__name__)

class ConfigurationError(Exception):
    def __init__(self, *args):
        if len(args) != 0:
            self.str = args[0] % args[1:]
        else:
            self.str = ''

    def __str__(self):
        return repr(self.str)

class Decision(object):
    pass

class Dismiss(Decision):
    pass

class Delete(Decision):
    pass

class DeleteOwner(Decision):
    def __init__(self, groups):
        self.groups = groups

class Keep(Decision):
    pass

class Protect(Decision):
    pass

class PolicyLine(object):
    """
    Call this Policy when fixing the terminology.
    AND-chained list of predicates.
    """

    def __init__(self, decision, text):
        self.condition = ReplicaCondition(text)
        self.decision = decision
        self.has_match = False
        if self.condition.static:
            self.cached_result = {}

        # filled by history interface
        self.condition_id = 0

    def __str__(self):
        return self.condition.text

    def __call__(self, replica):
        if self.condition.static:
            try:
                return self.cached_result[replica]
            except KeyError:
                pass

        if self.condition.match(replica):
            self.has_match = True
            result = (replica, self.decision, self.condition_id)
            if self.condition.static:
                self.cached_result[replica] = result

            return result
        else:
            if self.condition.static:
                self.cached_result[replica] = None

class Policy(object):
    """
    Responsible for partitioning the replicas and activating deletion on sites, and making deletion decisions on replicas.
    The core of the object is a stack of rules (specific rules first) with a fall-back default decision.
    A rule is a callable object that takes a dataset replica as an argument and returns None or (replica, decision, reason)
    """

    def __init__(self, partition, lines, version, inventory):
        self.partition = partition

        self.untracked_replicas = {} # temporary container of block replicas that are not in the partition

        self.static_optimization = True
        self.used_demand_plugins = set()
        self.parse_rules(lines, inventory)

        self.version = version

    def parse_rules(self, lines, inventory):
        logger.info('Parsing policy stack for partition %s.', self.partition.name)

        if type(lines) is file:
            conf = lines
            lines = map(str.strip, conf.read().split('\n'))
            il = 0
            while il != len(lines):
                if lines[il] == '' or lines[il].startswith('#'):
                    lines.pop(il)
                else:
                    il += 1

        self.target_site_def = None
        self.deletion_trigger = None
        self.stop_condition = None
        self.rules = []
        self.default_decision = -1
        self.candidate_sort = None

        LINE_SITE_TARGET, LINE_DELETION_TRIGGER, LINE_STOP_CONDITION, LINE_POLICY, LINE_ORDER = range(5)

        for line in lines:
            line_type = -1

            words = line.split()
            if words[0] == 'On':
                line_type = LINE_SITE_TARGET
            elif words[0] == 'When':
                line_type = LINE_DELETION_TRIGGER
            elif words[0] == 'Until':
                line_type = LINE_STOP_CONDITION
            elif words[0] == 'Order':
                line_type = LINE_ORDER
            elif words[0] == 'Protect':
                decision = Protect()
                line_type = LINE_POLICY
            elif words[0] == 'Dismiss':
                decision = Dismiss()
                line_type = LINE_POLICY
            elif words[0] == 'Delete':
                decision = Delete()
                line_type = LINE_POLICY
            elif words[0].startswith('DeleteOwner'):
                group_names = re.match('DeleteOwner\(([^)]+)\)', words[0]).group(1).split(',')
                groups = [inventory.groups[n] for n in group_names]
                decision = DeleteOwner(groups)
                line_type = LINE_POLICY
            else:
                raise ConfigurationError(line)

            if len(words) == 1:
                if line_type == LINE_POLICY:
                    self.default_decision = decision
                    continue
                else:
                    raise ConfigurationError(line)

            if line_type == LINE_ORDER:
                if words[1] == 'increasing':
                    reverse = False
                elif words[1] == 'decreasing':
                    reverse = True
                elif words[1] == 'none':
                    self.candidate_sort = lambda replicas: replicas
                    continue
                else:
                    raise ConfigurationError(words[1])

                for plugin, exprs in variables.required_plugins.items():
                    if words[2] in exprs:
                        self.used_demand_plugins.add(plugin)

<<<<<<< HEAD
                sortkey = replica_vardefs[words[2]][0]
                def sort_order(item1,item2):
                    v1 = sortkey(item1)
                    v2 = sortkey(item2)
                    if v1 == v2:
                        return cmp(item1.dataset.size,item2.dataset.size)
                    else:
                        return cmp(v1,v2)
                self.candidate_sort = lambda replicas: sorted(replicas, key=sortkey, reverse = reverse)
                
=======
                sortkey = variables.replica_vardefs[words[2]][0]
                self.candidate_sort = lambda replicas: sorted(replicas, key = sortkey, reverse = reverse)

>>>>>>> 3620fc8c
            else:
                cond_text = ' '.join(words[1:])

                if line_type == LINE_SITE_TARGET:
                    self.target_site_def = SiteCondition(cond_text, self.partition)

                elif line_type == LINE_DELETION_TRIGGER:
                    self.deletion_trigger = SiteCondition(cond_text, self.partition)

                elif line_type == LINE_STOP_CONDITION:
                    self.stop_condition = SiteCondition(cond_text, self.partition)

                elif line_type == LINE_POLICY:
                    self.rules.append(PolicyLine(decision, cond_text))
            

        if self.target_site_def is None:
            raise ConfigurationError('Target site definition missing.')
        if self.deletion_trigger is None or self.stop_condition is None:
            raise ConfigurationError('Deletion trigger and release expressions are missing.')
        if self.default_decision == -1:
            raise ConfigurationError('Default decision not given.')
        if self.candidate_sort is None:
            raise ConfiguraitonError('Deletion candidate sorting is not specified.')

        for cond in [self.target_site_def, self.deletion_trigger, self.stop_condition]:
            self.used_demand_plugins.update(cond.used_demand_plugins)

        for rule in self.rules:
            if not rule.condition.static:
                logger.info('Condition %s is dynamic. Turning off static policy evaluation for %s.', str(rule.condition), self.partition.name)
                self.static_optimization = False

            self.used_demand_plugins.update(rule.condition.used_demand_plugins)

        logger.info('Policy stack for %s: %d rules using demand plugins %s', self.partition.name, len(self.rules), str(sorted(self.used_demand_plugins)))

    def partition_replicas(self, datasets):
        """
        Take the full list of datasets and pick out block replicas that are not in the partition.
        If a dataset replica loses all block replicas, take the dataset replica itself out of inventory.
        Return the list of all dataset replicas in the partition.
        """

        all_replicas = set()

        # stacking up replicas (rather than removing them one by one) for efficiency
        site_all_dataset_replicas = collections.defaultdict(list)
        site_all_block_replicas = collections.defaultdict(list)

        for dataset in datasets:
            if dataset.replicas is None:
                continue

            ir = 0
            while ir != len(dataset.replicas):
                replica = dataset.replicas[ir]
                site = replica.site
                # site occupancy is computed at the end by set_block_replicas

                if site.partition_quota(self.partition) == 0.:
                    self.untracked_replicas[replica] = replica.block_replicas
                    replica.block_replicas = []
                    dataset.replicas.pop(ir)
                    continue

                block_replicas = []                    
                not_in_partition = []

                for block_replica in replica.block_replicas:
                    if self.partition(block_replica):
                        # this block replica is in partition
                        if len(block_replicas) == 0:
                            # first block replica
                            site_all_dataset_replicas[site].append(replica)
                            site_block_replicas = site_all_block_replicas[site]

                        site_block_replicas.append(block_replica)
                        block_replicas.append(block_replica)
                    else:
                        not_in_partition.append(block_replica)

                if len(block_replicas) == 0:
                    # no block was in the partition
                    self.untracked_replicas[replica] = replica.block_replicas
                    replica.block_replicas = []

                else:
                    replica.block_replicas = block_replicas
    
                    if len(not_in_partition) != 0:
                        # remember blocks not in partition
                        self.untracked_replicas[replica] = not_in_partition

                if len(replica.block_replicas) == 0:
                    dataset.replicas.pop(ir)
                else:
                    all_replicas.add(replica)
                    ir += 1

        for site, dataset_replicas in site_all_dataset_replicas.items():
            site.dataset_replicas = set(dataset_replicas)

        for site, block_replicas in site_all_block_replicas.items():
            site.set_block_replicas(block_replicas)

        return all_replicas

    def restore_replicas(self):
        while len(self.untracked_replicas) != 0:
            replica, block_replicas = self.untracked_replicas.popitem()

            dataset = replica.dataset
            site = replica.site

            if replica not in dataset.replicas:
                dataset.replicas.append(replica)

            if replica not in site.dataset_replicas:
                site.dataset_replicas.add(replica)

            for block_replica in block_replicas:
                replica.block_replicas.append(block_replica)
                site.add_block_replica(block_replica)

    def evaluate(self, replica):
        for rule in self.rules:
            result = rule(replica)
            if result is not None:
                break
        else:
            return replica, self.default_decision, 0

        return result<|MERGE_RESOLUTION|>--- conflicted
+++ resolved
@@ -166,22 +166,9 @@
                     if words[2] in exprs:
                         self.used_demand_plugins.add(plugin)
 
-<<<<<<< HEAD
-                sortkey = replica_vardefs[words[2]][0]
-                def sort_order(item1,item2):
-                    v1 = sortkey(item1)
-                    v2 = sortkey(item2)
-                    if v1 == v2:
-                        return cmp(item1.dataset.size,item2.dataset.size)
-                    else:
-                        return cmp(v1,v2)
-                self.candidate_sort = lambda replicas: sorted(replicas, key=sortkey, reverse = reverse)
-                
-=======
                 sortkey = variables.replica_vardefs[words[2]][0]
                 self.candidate_sort = lambda replicas: sorted(replicas, key = sortkey, reverse = reverse)
 
->>>>>>> 3620fc8c
             else:
                 cond_text = ' '.join(words[1:])
 
