import logging

from dynamo.dataformat import Configuration, HistoryRecord

LOG = logging.getLogger(__name__)

class TransactionHistoryInterface(object):
    """
    Interface for transaction history.
    """

    @staticmethod
    def get_instance(module = None, config = None):
        import dynamo.history.impl as impl
        if module is None:
            cls = getattr(impl, TransactionHistoryInterface._module)
        else:            
            cls = getattr(impl, module)

        if not issubclass(cls, TransactionHistoryInterface):
            raise RuntimeError('%s is not a subclass of TransactionHistoryInterface' % module)

        if config is None:
            config = TransactionHistoryInterface._config

        return cls(config)

    # defaults
    _module = ''
    _config = Configuration()

    @staticmethod
    def set_default(config):
        TransactionHistoryInterface._module = config.module
        TransactionHistoryInterface._config = config.config

    def __init__(self, config):
        self.test = config.get('test', False)

    def new_copy_cycle(self, partition, policy_version, comment = ''):
        """
<<<<<<< HEAD
        Set up a new copy cycle for the partition.
        @param partition        partition name string
        @param policy_version   string for policy version
        @param comment          comment string
=======
        Set up a new copy/deletion run for the partition.
        """

        self.acquire_lock()
        try:
            run_number = self._do_new_run(HistoryRecord.OP_DELETE, partition, policy_version, comment)
        finally:
            self.release_lock()

        return run_number

    def close_copy_run(self, run_number):
        self.acquire_lock()
        try:
            self._do_close_run(HistoryRecord.OP_COPY, run_number)
        finally:
            self.release_lock()

    def close_deletion_run(self, run_number):
        self.acquire_lock()
        try:
            self._do_close_run(HistoryRecord.OP_DELETE, run_number)
        finally:
            self.release_lock()

    def make_copy_entry(self, run_number, site, operation_id, approved, dataset_list):
        """
        @param run_number    Cycle number
        @param site          Site object
        @param operation_id  ID from the copy operation
        @param approved      Boolean
        @param dataset_list  [(dataset, size)]
        """

        if self.config.get('test', False) or run_number == 0:
            # Don't do anything
            return

        self.acquire_lock()
        try:
            self._do_make_copy_entry(run_number, site, operation_id, approved, dataset_list)
        finally:
            self.release_lock()

    def make_deletion_entry(self, run_number, site, operation_id, approved, dataset_list):
        """
        @param run_number    Cycle number
        @param site          Site object
        @param operation_id  ID from the copy operation
        @param approved      Boolean
        @param dataset_list  [(dataset, size)]
        """

        if self.config.get('test', False) or run_number == 0:
            # Don't do anything
            return

        self.acquire_lock()
        try:
            self._do_make_deletion_entry(run_number, site, operation_id, approved, dataset_list)
        finally:
            self.release_lock()
>>>>>>> 99e15436

        @return cycle number.
        """
        raise NotImplementedError('new_copy_cycle')

    def new_deletion_cycle(self, partition, policy_version, comment = ''):
        """
        Set up a new deletion cycle for the partition.
        @param partition        partition name string
        @param policy_version   string for policy version
        @param comment          comment string

        @return cycle number.
        """
        raise NotImplementedError('new_deletion_cycle')

    def close_copy_cycle(self, cycle_number):
        """
        Finalize the records for the given cycle.
        @param cycle_number   Cycle number
        """
        raise NotImplementedError('close_copy_cycle')

    def close_deletion_cycle(self, cycle_number):
        """
        Finalize the records for the given cycle.
        @param cycle_number   Cycle number
        """
        raise NotImplementedError('close_deletion_cycle')

    def make_copy_entry(self, cycle_number, site, operation_id, approved, datasets, size):
        """
        Record a copy operation.
        @param cycle_number  Cycle number
        @param site          Site object of the copy destination
        @param operation_id  Operation id returned by the copy operation
        @param approved      Boolean
        @param datasets      List of Dataset objects
        @param size          Total size to be copied
        """
        raise NotImplementedError('make_copy_entry')

    def make_deletion_entry(self, cycle_number, site, operation_id, approved, datasets, size):
        """
        Record a deletion operation.
        @param cycle_number  Cycle number
        @param site          Site object of the deletion operation
        @param operation_id  Operation id returned by the deletion operation
        @param approved      Boolean
        @param datasets      List of Dataset objects
        @param size          Total size to be deleted
        """
        raise NotImplementedError('make_deletion_entry')

    def update_copy_entry(self, copy_record):
        """
        Update a copy entry. Only certain fields (approved, last_update) are updatable.
        @param copy_record   HistoryRecord object.
        """
        raise NotImplementedError('update_copy_entry')

    def update_deletion_entry(self, deletion_record):
        """
        Update a deletion entry. Only certain fields (approved, last_update) are updatable.
        @param deletion_record   HistoryRecord object.
        """
        raise NotImplementedError('update_deletion_entry')

    def save_sites(self, sites):
        """
        Save site names.
        @param sites       List of Site objects
        """
        raise NotImplementedError('save_sites')

    def save_datasets(self, datasets):
        """
        Save dataset names.
        @param datasets    List of Dataset objects
        """
        raise NotImplementedError('save_datasets')

    def get_incomplete_copies(self, partition):
<<<<<<< HEAD
        """
        Get a list of incomplete copies.
        @param partition   partition name

        @return list of HistoryRecords
        """
        raise NotImplementedError('get_incomplete_copies')
=======
        self.acquire_lock()
        try:
            # list of HistoryRecords
            copies = self._do_get_incomplete_copies(partition)
        finally:
            self.release_lock()

        return copies
>>>>>>> 99e15436

    def get_site_name(self, operation_id):
        """
        Get the copy or deletion target site name for the given operation.
        @param operation_id   Copy or deletion operation id

        @return site name string (empty if not operation is found)
        """
        raise NotImplementedError('get_site_name')

    def get_deletion_cycles(self, partition, first = -1, last = -1):
        """
        Get a list of deletion cycles in range first <= cycle <= last. If first == -1, pick only the latest before last.
        If last == -1, select cycles up to the latest.
        @param partition  partition name
        @param first      first cycle
        @param last       last cycle

        @return list of cycle numbers
        """
        raise NotImplementedError('get_deletion_cycles')

    def get_copy_cycles(self, partition, first = -1, last = -1):
        """
        Get a list of copy cycles in range first <= cycle <= last. If first == -1, pick only the latest before last.
        If last == -1, select cycles up to the latest.
        @param partition  partition name
        @param first      first cycle
        @param last       last cycle

        @return list of cycle numbers
        """
        raise NotImplementedError('get_copy_cycles')

    def get_cycle_timestamp(self, cycle_number):
        """
        Get the timestamp of the copy or deletion cycle.
        @param cycle_number  Cycle number

        @return UNIX timestamp of the cycle.
        """
        raise NotImplementedError('get_cycle_timestamp')<|MERGE_RESOLUTION|>--- conflicted
+++ resolved
@@ -39,75 +39,10 @@
 
     def new_copy_cycle(self, partition, policy_version, comment = ''):
         """
-<<<<<<< HEAD
         Set up a new copy cycle for the partition.
         @param partition        partition name string
         @param policy_version   string for policy version
         @param comment          comment string
-=======
-        Set up a new copy/deletion run for the partition.
-        """
-
-        self.acquire_lock()
-        try:
-            run_number = self._do_new_run(HistoryRecord.OP_DELETE, partition, policy_version, comment)
-        finally:
-            self.release_lock()
-
-        return run_number
-
-    def close_copy_run(self, run_number):
-        self.acquire_lock()
-        try:
-            self._do_close_run(HistoryRecord.OP_COPY, run_number)
-        finally:
-            self.release_lock()
-
-    def close_deletion_run(self, run_number):
-        self.acquire_lock()
-        try:
-            self._do_close_run(HistoryRecord.OP_DELETE, run_number)
-        finally:
-            self.release_lock()
-
-    def make_copy_entry(self, run_number, site, operation_id, approved, dataset_list):
-        """
-        @param run_number    Cycle number
-        @param site          Site object
-        @param operation_id  ID from the copy operation
-        @param approved      Boolean
-        @param dataset_list  [(dataset, size)]
-        """
-
-        if self.config.get('test', False) or run_number == 0:
-            # Don't do anything
-            return
-
-        self.acquire_lock()
-        try:
-            self._do_make_copy_entry(run_number, site, operation_id, approved, dataset_list)
-        finally:
-            self.release_lock()
-
-    def make_deletion_entry(self, run_number, site, operation_id, approved, dataset_list):
-        """
-        @param run_number    Cycle number
-        @param site          Site object
-        @param operation_id  ID from the copy operation
-        @param approved      Boolean
-        @param dataset_list  [(dataset, size)]
-        """
-
-        if self.config.get('test', False) or run_number == 0:
-            # Don't do anything
-            return
-
-        self.acquire_lock()
-        try:
-            self._do_make_deletion_entry(run_number, site, operation_id, approved, dataset_list)
-        finally:
-            self.release_lock()
->>>>>>> 99e15436
 
         @return cycle number.
         """
@@ -138,27 +73,25 @@
         """
         raise NotImplementedError('close_deletion_cycle')
 
-    def make_copy_entry(self, cycle_number, site, operation_id, approved, datasets, size):
+    def make_copy_entry(self, cycle_number, site, operation_id, approved, dataset_list):
         """
         Record a copy operation.
         @param cycle_number  Cycle number
-        @param site          Site object of the copy destination
-        @param operation_id  Operation id returned by the copy operation
+        @param site          Site object
+        @param operation_id  ID from the copy operation
         @param approved      Boolean
-        @param datasets      List of Dataset objects
-        @param size          Total size to be copied
+        @param dataset_list  [(dataset, size)]
         """
         raise NotImplementedError('make_copy_entry')
 
-    def make_deletion_entry(self, cycle_number, site, operation_id, approved, datasets, size):
+    def make_deletion_entry(self, cycle_number, site, operation_id, approved, dataset_list):
         """
         Record a deletion operation.
         @param cycle_number  Cycle number
-        @param site          Site object of the deletion operation
-        @param operation_id  Operation id returned by the deletion operation
+        @param site          Site object
+        @param operation_id  ID from the copy operation
         @param approved      Boolean
-        @param datasets      List of Dataset objects
-        @param size          Total size to be deleted
+        @param dataset_list  [(dataset, size)]
         """
         raise NotImplementedError('make_deletion_entry')
 
@@ -191,7 +124,6 @@
         raise NotImplementedError('save_datasets')
 
     def get_incomplete_copies(self, partition):
-<<<<<<< HEAD
         """
         Get a list of incomplete copies.
         @param partition   partition name
@@ -199,16 +131,6 @@
         @return list of HistoryRecords
         """
         raise NotImplementedError('get_incomplete_copies')
-=======
-        self.acquire_lock()
-        try:
-            # list of HistoryRecords
-            copies = self._do_get_incomplete_copies(partition)
-        finally:
-            self.release_lock()
-
-        return copies
->>>>>>> 99e15436
 
     def get_site_name(self, operation_id):
         """
